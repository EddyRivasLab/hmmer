--- conflicted
+++ resolved
@@ -244,19 +244,6 @@
 #
 : ${CFLAGS=""}
 AX_PROG_CC_MPI([test x"$enable_mpi" = xyes],
-<<<<<<< HEAD
-  [
-    AC_DEFINE(HAVE_MPI,  1, [Use MPI parallelization])
-    AC_DEFINE(HMMER_MPI, 1, [Use MPI parallelization])
-    AC_SUBST([MPI_UTESTS],     ["mpi_utest"])
-    AC_SUBST([MPI_BENCHMARKS], ["mpi_benchmark"])
-  ],
-  [
-    if test x"$enable_mpi" = xyes; then
-      AC_MSG_ERROR([MPI library not found for --enable-mpi]);
-    fi
-  ])
-=======
     [AC_DEFINE(HAVE_MPI,  1, [Use MPI parallelization])
      AC_DEFINE(HMMER_MPI, 1, [Use MPI parallelization])
      AC_SUBST([MPI_UTESTS],     ["mpi_utest"])
@@ -265,7 +252,6 @@
         AC_MSG_ERROR([MPI library not found for --enable-mpi]);
       fi])
 
->>>>>>> 26b266b9
 AC_PROG_CC
 AC_PROG_CPP
 AC_PROG_INSTALL
@@ -278,14 +264,10 @@
 #  --enable-gcov, --enable-gprof, and --enable-debugging are mutually exclusive.
 #
 if test "$enable_gcov" = "yes"; then
-<<<<<<< HEAD
-   CFLAGS="${CFLAGS} -g -Wall -fprofile-arcs -ftest-coverage"
-=======
    if test "$esl_cflags_env_set" = "yes"; then
      AC_MSG_ERROR([--enable-gcov overrides CFLAGS, so don't set CFLAGS])
    fi
    CFLAGS="-g -Wall -fprofile-arcs -ftest-coverage"
->>>>>>> 26b266b9
 elif test "$enable_gprof" = "yes"; then
    if test "$esl_cflags_env_set" = "yes"; then
      AC_MSG_ERROR([--enable-gprof overrides CFLAGS, so don't set CFLAGS])
