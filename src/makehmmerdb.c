--- conflicted
+++ resolved
@@ -588,13 +588,7 @@
       }
     }
 
-<<<<<<< HEAD
-    if(block_space > 0*block_size){
-=======
     if(block_space > 20*block_size){
-      int was_complete = block->complete; 
-      
->>>>>>> 77ea198f
       ESL_SQ_BLOCK *new_block = esl_sq_CreateDigitalBlock(FM_BLOCK_COUNT, abc);
       new_block->count = block->count; // copying this field shouldn't be necessary, but I can't guarantee that it isn't.
       new_block->listSize = block->listSize;  
