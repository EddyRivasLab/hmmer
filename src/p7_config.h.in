--- conflicted
+++ resolved
@@ -153,20 +153,6 @@
 #undef HAVE_PTHREAD_ATTR_SETSCOPE
 #undef HAVE_PTHREAD_SETCONCURRENCY
 
-<<<<<<< HEAD
-=======
-/* Which SIMD code should we build?
-HAVE_x macros define what the compiler supports.
-p7_build_x defines what should get built.
-*/
-#undef p7_build_SSE
-#undef p7_build_AVX2
-#undef p7_build_AVX512
-#undef p7_build_check_AVX2
-#undef p7_build_check_AVX512
-#undef p7_build_NEON
-#undef p7_build_NEON64
->>>>>>> 329749dc
 /* Optional processor specific support
  */
 #undef HAVE_FLUSH_ZERO_MODE
