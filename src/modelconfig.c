--- conflicted
+++ resolved
@@ -146,32 +146,11 @@
   if (gm->acc)  free(gm->acc);    if ((status = esl_strdup(hmm->acc,    -1, &(gm->acc)))  != eslOK) return status;
   if (gm->desc) free(gm->desc);   if ((status = esl_strdup(hmm->desc,   -1, &(gm->desc))) != eslOK) return status;
 
-<<<<<<< HEAD
-  if (hmm->flags & p7H_RF)   strcpy(gm->rf,        hmm->rf);
-  if (hmm->flags & p7H_CS)   strcpy(gm->cs,        hmm->cs);
-  if (hmm->flags & p7H_CONS) strcpy(gm->consensus, hmm->consensus);  /* must be present, flag test is just for pretty symmetry */
-
-=======
-  /* Copy some pointer references and other info across from HMM  */
-  gm->M                = hmm->M;
-  gm->max_length       = hmm->max_length;
-  gm->mode             = mode;
-  gm->roff             = -1;
-  gm->eoff             = -1;
-  gm->offs[p7_MOFFSET] = -1;
-  gm->offs[p7_FOFFSET] = -1;
-  gm->offs[p7_POFFSET] = -1;
-  if (gm->name != NULL) free(gm->name);
-  if (gm->acc  != NULL) free(gm->acc);
-  if (gm->desc != NULL) free(gm->desc);
-  if ((status = esl_strdup(hmm->name,   -1, &(gm->name))) != eslOK) goto ERROR;
-  if ((status = esl_strdup(hmm->acc,    -1, &(gm->acc)))  != eslOK) goto ERROR;
-  if ((status = esl_strdup(hmm->desc,   -1, &(gm->desc))) != eslOK) goto ERROR;
   if (hmm->flags & p7H_RF)    strcpy(gm->rf,        hmm->rf);
   if (hmm->flags & p7H_MMASK) strcpy(gm->mm,        hmm->mm);
   if (hmm->flags & p7H_CONS)  strcpy(gm->consensus, hmm->consensus); /* must be present, actually, so the flag test is just for symmetry w/ other optional HMM fields */
   if (hmm->flags & p7H_CS)    strcpy(gm->cs,        hmm->cs);
->>>>>>> be330d6c
+
   for (z = 0; z < p7_NEVPARAM; z++) gm->evparam[z] = hmm->evparam[z];
   for (z = 0; z < p7_NCUTOFFS; z++) gm->cutoff[z]  = hmm->cutoff[z];
   for (z = 0; z < p7_MAXABET;  z++) gm->compo[z]   = hmm->compo[z];
