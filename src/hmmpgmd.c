/* HMMER search daemon
 */
#include "p7_config.h"

#ifdef HMMER_THREADS

#include <stdio.h>
#include <stdlib.h>
#include <string.h>
#include <signal.h>

#ifndef HMMER_THREADS
#error "Program requires pthreads be enabled."
#endif /*HMMER_THREADS*/

#include "easel.h"
#include "esl_getopts.h"

#include "hmmer.h"
#include "hmmpgmd.h"

#define CONF_FILE "/etc/hmmpgmd.conf"

static ESL_OPTIONS cmdlineOpts[] = {
  /* name           type         default      env   range           toggles  reqs   incomp           help                                                     docgroup */
  { "-h",           eslARG_NONE,   FALSE,     NULL, NULL,           NULL,  NULL,  NULL,            "show brief help on version and usage",                         1 },
  { "--master",     eslARG_NONE,    NULL,     NULL, NULL,           NULL,  NULL,  "--worker",      "run program as the master server",                            12 },
  { "--worker",     eslARG_STRING,  NULL,     NULL, NULL,           NULL,  NULL,  "--master",      "run program as a worker with server at <s>",                  12 },
  { "--cport",      eslARG_INT,     "51371",  NULL, "49151<n<65536",NULL,  NULL,  "--worker",      "port to use for client/server communication",                 12 },
  { "--wport",      eslARG_INT,     "51372",  NULL, "49151<n<65536",NULL,  NULL,  NULL,            "port to use for server/worker communication",                 12 },
  { "--ccncts",     eslARG_INT,     "16",     NULL, "n>0",          NULL,  NULL,  "--worker",      "maximum number of client side connections to accept",         12 },
  { "--wcncts",     eslARG_INT,     "32",     NULL, "n>0",          NULL,  NULL,  "--worker",      "maximum number of worker side connections to accept",         12 },
  { "--pid",        eslARG_OUTFILE, NULL,     NULL, NULL,           NULL,  NULL,  NULL,            "file to write process id to",                                 12 },
  { "--daemon",     eslARG_NONE,    NULL,     NULL, NULL,           NULL,  NULL,  NULL,            "run as a daemon using config file: /etc/hmmpgmd.conf",        12 },
  { "--seqdb",      eslARG_INFILE,  NULL,     NULL, NULL,           NULL,  NULL,  "--worker",      "protein database to cache for searches",                      12 },
  { "--hmmdb",      eslARG_INFILE,  NULL,     NULL, NULL,           NULL,  NULL,  "--worker",      "hmm database to cache for searches",                          12 },
<<<<<<< HEAD
  { "--nhmmscant",  eslARG_NONE,    NULL,     NULL, NULL,           NULL,  NULL,  "--worker,--master", "search hmm database with a 6 frame translated DNA sequence",  12 },
  //{ "--phmmert",    eslARG_NONE,    NULL,     NULL, NULL,           NULL,  NULL,  "--worker,--master", "search sequence database with a 6 frame translated DNA sequence",  12 },
  { "--cpu",        eslARG_INT,     NULL,"HMMER_NCPU","n>0",        NULL,  NULL,  "--master",      "number of parallel CPU workers to use for multithreads",      12 },
=======
  { "--cpu",        eslARG_INT,  p7_NCPU,"HMMER_NCPU","n>0",        NULL,  NULL,  "--master",      "number of parallel CPU workers to use for multithreads",      12 },
>>>>>>> 36579a47
  {  0, 0, 0, 0, 0, 0, 0, 0, 0, 0 },

  };

static char usage[]  = "[options]";
static char banner[] = "search a query against a database";


typedef void sig_func(int);

/* MSF called this <signal()>. That conflicts with system's <signal()>. 
 * Unclear what he was doing. This appears to duplicated functionality
 * of the system's <signal()>. Revisit later. For now, silence compiler
 * warning by renaming the function.
 */
sig_func *
our_signal(int signo, sig_func *fn)
{
  struct sigaction act;
  struct sigaction oact;

  act.sa_handler = fn;
  sigemptyset(&act.sa_mask);
  act.sa_flags = 0;
  if (signo == SIGALRM) {
#ifdef SA_INTERRUPT
    act.sa_flags |= SA_INTERRUPT;  /* SunOS 4.x */
#endif
  } else {
#ifdef SA_RESTART
    act.sa_flags |= SA_RESTART;  /* SVR4, 4.4BSD */
#endif
  }
  if (sigaction(signo, &act, &oact) < 0) {
    return SIG_ERR;
  }

  return oact.sa_handler;
}

/* write_pid()
 * Log the process id to a file.
 */
static void
write_pid(ESL_GETOPTS *go)
{
  char   *pid_file = esl_opt_GetString(go, "--pid");
  FILE   *fp       = fopen(pid_file, "w");

  if (!fp) p7_Fail("Unable to open PID file %s for writing.", pid_file);
  fprintf(fp,"%ld\n", (long)getpid());
  fclose(fp);
}

static int
process_commandline(int argc, char **argv, ESL_GETOPTS **ret_go)
{
  ESL_GETOPTS *go = esl_getopts_Create(cmdlineOpts);
  int          status;

  /* if there are no command line arguments, let's try to read /etc/hmmpgmd.conf
   * for any configuration data.
   */
  if (argc == 1) 
    {
      FILE        *fp = NULL;

      if ((fp = fopen(CONF_FILE, "r")) == NULL) 
	{ if (puts("Options --master or --worker must be specified.") < 0) ESL_XEXCEPTION_SYS(eslEWRITE, "write failed"); goto FAILURE; }

      if ((status = esl_opt_ProcessConfigfile(go, CONF_FILE, fp) ) != eslOK)
	{ if (printf("Failed to parse configuration file %s: %s\n",  CONF_FILE, go->errbuf) < 0) ESL_XEXCEPTION_SYS(eslEWRITE, "write failed"); goto FAILURE; }
      fclose(fp);
    } 
  else 
    {
      if (esl_opt_ProcessCmdline(go, argc, argv) != eslOK) 
	{ if (printf("Failed to parse command line: %s\n",  go->errbuf) < 0) ESL_XEXCEPTION_SYS(eslEWRITE, "write failed"); goto FAILURE; }
    }

  if (esl_opt_VerifyConfig(go) != eslOK) { if (printf("Failed to parse command line: %s\n", go->errbuf) < 0) ESL_XEXCEPTION_SYS(eslEWRITE, "write failed"); goto FAILURE; }
 
  /* help format: */
  if (esl_opt_GetBoolean(go, "-h") == TRUE) 
    {
      p7_banner(stdout, argv[0], banner);
      esl_usage(stdout, argv[0], usage);

      if (puts("\nBasic options:") < 0) ESL_XEXCEPTION_SYS(eslEWRITE, "write failed");
      esl_opt_DisplayHelp(stdout, go, 1, 2, 80); /* 1= group; 2 = indentation; 80=textwidth*/

      if (puts("\nOther expert options:") < 0) ESL_XEXCEPTION_SYS(eslEWRITE, "write failed");
      esl_opt_DisplayHelp(stdout, go, 12, 2, 80); 
      exit(0);
    }


  if (esl_opt_ArgNumber(go) != 0) { if (puts("Incorrect number of command line arguments.") < 0) ESL_XEXCEPTION_SYS(eslEWRITE, "write failed"); goto FAILURE; }

  if (esl_opt_IsUsed(go, "--master") && !(esl_opt_IsUsed(go, "--seqdb") || esl_opt_IsUsed(go, "--hmmdb"))) 
    { if (puts("At least one --seqdb or --hmmdb must be specified.") < 0) ESL_XEXCEPTION_SYS(eslEWRITE, "write failed"); goto FAILURE; }

  *ret_go = go;
  return eslOK;
  
 FAILURE:  /* all errors handled here are user errors, so be polite.  */
  esl_usage(stdout, argv[0], usage);
  puts("\nwhere most common options are:");
  esl_opt_DisplayHelp(stdout, go, 1, 2, 80); /* 1= group; 2 = indentation; 80=textwidth*/
  printf("\nTo see more help on available options, do %s -h\n\n", argv[0]);
  esl_getopts_Destroy(go);
  exit(0);  

 ERROR:
  if (go) esl_getopts_Destroy(go);
  exit(status);
}

int
main(int argc, char **argv)
{
  ESL_GETOPTS  *go = NULL;      /* command line processing */

  process_commandline(argc, argv, &go);

  /* if we write to a broken socket, ignore the signal and handle the error. */
  our_signal(SIGPIPE, SIG_IGN);

  /* check if we need to write out our pid */
  if (esl_opt_IsOn(go, "--pid")) write_pid(go);

  if      (esl_opt_IsUsed(go, "--master"))  master_process(go);
  else if (esl_opt_IsUsed(go, "--worker"))  worker_process(go);
  else
    { puts("Options --master or --worker must be specified.");  }

  esl_getopts_Destroy(go);

  return eslOK;
}


/*****************************************************************
 * Notes on testing and debugging
 *****************************************************************/


/* How to run a test:
 *   Need a test sequence database: mine is ~eddys/data/hmmpgmd/hmmpgmd.fa
 *   Need a test profile database:  mine is ~eddys/data/hmmpgmd/hmmpgmd.hmm
 *   
 *   src/hmmpgmd --master --seqdb ~/data/hmmpgmd/hmmpgmd.fa --hmmdb ~/data/hmmpgmd/hmmpgmd.hmm &
 *   src/hmmpgmd --worker 127.0.0.1 --cpu 1 &
 *   src/hmmc2 -S
 *     @--seqdb 1
 *     >foo
 *     ACDEFGH...
 *     //
 *     !shutdown
 *     //
 *     
 * Or, for hmmscan against the hmm db, replace @--seqdb 1 with @--hmmdb 1.
 *
 * For debugging, start two of the three processes on cmdline, and the
 * one to be debugged under gdb.
 *    in worker: break process_SearchCmd
 *    
 *    
 * Valgrind debugging
 * generate a small test seq database:
 *     esl-shuffle -G --amino -N 10 -L 400 > foo.fa
 *     fasta2daemon.pl foo.fa              > foo.d
 *     
 * in three separate terminal windows    
 *     valgrind --dsymutil=yes --leak-check=yes --show-reachable=yes src/hmmpgmd --master --seqdb foo.d 
 *     valgrind                --leak-check=yes --show-reachable=yes src/hmmpgmd --worker 127.0.0.1 --cpu 1 
 *     valgrind --dsymutil=yes --leak-check=yes --show-reachable=yes src/hmmc2 -S
 *     
 * copy/paste tutorial/M1.hmm as an example hmmsearch    
 * or any HMM. On Mac OS/X, to "copy" a file my.hmm to the clipboard:
 *    cat my.hmm | pbcopy   
 */

#endif /*HMMER_THREADS*/
<|MERGE_RESOLUTION|>--- conflicted
+++ resolved
@@ -34,13 +34,9 @@
   { "--daemon",     eslARG_NONE,    NULL,     NULL, NULL,           NULL,  NULL,  NULL,            "run as a daemon using config file: /etc/hmmpgmd.conf",        12 },
   { "--seqdb",      eslARG_INFILE,  NULL,     NULL, NULL,           NULL,  NULL,  "--worker",      "protein database to cache for searches",                      12 },
   { "--hmmdb",      eslARG_INFILE,  NULL,     NULL, NULL,           NULL,  NULL,  "--worker",      "hmm database to cache for searches",                          12 },
-<<<<<<< HEAD
   { "--nhmmscant",  eslARG_NONE,    NULL,     NULL, NULL,           NULL,  NULL,  "--worker,--master", "search hmm database with a 6 frame translated DNA sequence",  12 },
   //{ "--phmmert",    eslARG_NONE,    NULL,     NULL, NULL,           NULL,  NULL,  "--worker,--master", "search sequence database with a 6 frame translated DNA sequence",  12 },
-  { "--cpu",        eslARG_INT,     NULL,"HMMER_NCPU","n>0",        NULL,  NULL,  "--master",      "number of parallel CPU workers to use for multithreads",      12 },
-=======
   { "--cpu",        eslARG_INT,  p7_NCPU,"HMMER_NCPU","n>0",        NULL,  NULL,  "--master",      "number of parallel CPU workers to use for multithreads",      12 },
->>>>>>> 36579a47
   {  0, 0, 0, 0, 0, 0, 0, 0, 0, 0 },
 
   };
