--- conflicted
+++ resolved
@@ -407,11 +407,8 @@
       abc = esl_alphabet_Create(eslAMINO);
 
       if (status == eslOK) {
-<<<<<<< HEAD
         total = 0;
         esl_stopwatch_Start(w);
-=======
->>>>>>> 74eb4508
         /* Send the string to the server */ 
         n = strlen(seq);
         printf ("Sending data %" PRIu64 ":\n", n);
