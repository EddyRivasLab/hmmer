/* P7_GMX implementation: a generic dynamic programming matrix
 *
 * Contents:
 *   1. The <P7_GMX> object
 *   2. Debugging aids
 *   3. Unit tests
 *   4. Test driver
 */
#include "p7_config.h"

#include "hmmer.h"

/*****************************************************************
 *= 1. The <P7_GMX> object.
 *****************************************************************/

/* Function:  p7_gmx_Create()
 * Synopsis:  Allocate a new <P7_GMX>.
 *
 * Purpose:   Allocate a reusable, resizeable <P7_GMX> for models up to
 *            size <allocM> and sequences up to length <allocL>.
 *            
 *            We've set this up so it should be easy to allocate
 *            aligned memory, though we're not doing this yet.
 *
 * Returns:   a pointer to the new <P7_GMX>.
 *
 * Throws:    <NULL> on allocation error.
 */
P7_GMX *
p7_gmx_Create(int allocM, int allocL)
{
  int     status;
  P7_GMX *gx = NULL;
  int     i;

  /* don't try to make large allocs on 32-bit systems */
  if ( (uint64_t) (allocM+1) * (uint64_t) (allocL+1) * sizeof(float) * p7G_NSCELLS > SIZE_MAX / 2)
    return NULL;

  /* level 1: the structure itself */
  ESL_ALLOC(gx, sizeof(P7_GMX));
  gx->dp     = NULL;
  gx->xmx    = NULL;
  gx->dp_mem = NULL;

  /* level 2: row pointers, 0.1..L; and dp cell memory  */
  ESL_ALLOC(gx->dp,      sizeof(float *) * (allocL+1));
  ESL_ALLOC(gx->xmx,     sizeof(float)   * (allocL+1) * p7G_NXCELLS);
  ESL_ALLOC(gx->dp_mem,  sizeof(float)   * (allocL+1) * (allocM+1) * p7G_NSCELLS);

  /* Set the row pointers. */
  for (i = 0; i <= allocL; i++) 
    gx->dp[i] = gx->dp_mem + (ptrdiff_t) i * (ptrdiff_t) (allocM+1) * (ptrdiff_t) p7G_NSCELLS;

  /* Initialize memory that's allocated but unused, only to keep
   * valgrind and friends happy.
   */
  for (i = 0; i <= allocL; i++) 
    {
      gx->dp[i][0      * p7G_NSCELLS + p7G_M] = -eslINFINITY; /* M_0 */
      gx->dp[i][0      * p7G_NSCELLS + p7G_I] = -eslINFINITY; /* I_0 */      
      gx->dp[i][0      * p7G_NSCELLS + p7G_D] = -eslINFINITY; /* D_0 */
      gx->dp[i][1      * p7G_NSCELLS + p7G_D] = -eslINFINITY; /* D_1 */
      gx->dp[i][allocM * p7G_NSCELLS + p7G_I] = -eslINFINITY; /* I_M */
    }

  gx->M      = 0;
  gx->L      = 0;
  gx->allocW = allocM+1;
  gx->allocR = allocL+1;
  gx->validR = allocL+1;
  gx->ncells = (uint64_t) (allocM+1)* (uint64_t) (allocL+1);
  return gx;

 ERROR:
  if (gx != NULL) p7_gmx_Destroy(gx);
  return NULL;
}

/* Function:  p7_gmx_GrowTo()
 * Synopsis:  Assure that DP matrix is big enough.
 *
 * Purpose:   Assures that a DP matrix <gx> is allocated
 *            for a model of size up to <M> and a sequence of
 *            length up to <L>; reallocates if necessary.
 *            
 *            This function does not respect the configured
 *            <RAMLIMIT>; it will allocate what it's told to
 *            allocate. 
 *
 * Returns:   <eslOK> on success, and <gx> may be reallocated upon
 *            return; any data that may have been in <gx> must be 
 *            assumed to be invalidated.
 *
 * Throws:    <eslEMEM> on allocation failure, and any data that may
 *            have been in <gx> must be assumed to be invalidated.
 */
int
p7_gmx_GrowTo(P7_GMX *gx, int M, int L)
{
  int      status;
  void    *p;
  int      i;
  uint64_t ncells;
  int      do_reset = FALSE;

  if (M < gx->allocW && L < gx->validR) return eslOK;
  
  /* don't try to make large allocs on 32-bit systems */
  if ( (uint64_t) (M+1) * (uint64_t) (L+1) * sizeof(float) * p7G_NSCELLS > SIZE_MAX / 2) return eslEMEM;

  /* must we realloc the 2D matrices? (or can we get away with just
   * jiggering the row pointers, if we are growing in one dimension
   * while shrinking in another?)
   */
  ncells = (uint64_t) (M+1) * (uint64_t) (L+1);
  if (ncells > gx->ncells) 
    {
      ESL_RALLOC(gx->dp_mem, p, sizeof(float) * ncells * p7G_NSCELLS);
      gx->ncells = ncells;
      do_reset   = TRUE;
    }

  /* must we reallocate the row pointers? */
  if (L >= gx->allocR)
    {
      ESL_RALLOC(gx->xmx, p, sizeof(float)   * (L+1) * p7G_NXCELLS);
      ESL_RALLOC(gx->dp,  p, sizeof(float *) * (L+1));
      gx->allocR = L+1;		/* allocW will also get set, in the do_reset block */
      do_reset   = TRUE;
    }

  /* must we widen the rows? */
  if (M >= gx->allocW) do_reset = TRUE;

  /* must we set some more valid row pointers? */
  if (L >= gx->validR) do_reset = TRUE;

  /* resize the rows and reset all the valid row pointers.*/
  if (do_reset)
    {
      gx->allocW = M+1;
      gx->validR = ESL_MIN(gx->ncells / gx->allocW, gx->allocR);
      for (i = 0; i < gx->validR; i++) 
	gx->dp[i] = gx->dp_mem + (ptrdiff_t) i * (ptrdiff_t) (gx->allocW) * (ptrdiff_t) p7G_NSCELLS;
    }

  gx->M      = 0;
  gx->L      = 0;
  return eslOK;

 ERROR:
  return status;
}

/* Function:  p7_gmx_Sizeof()
 * Synopsis:  Returns the allocation size of DP matrix, in bytes.
 */
size_t 
p7_gmx_Sizeof(P7_GMX *gx)
{
  size_t n = 0;
  
  n += sizeof(P7_GMX);
  n += gx->ncells * p7G_NSCELLS * sizeof(float); /* main dp cells: gx->dp_mem */
  n += gx->allocR * sizeof(float *);		 /* row ptrs:      gx->dp[]   */
  n += gx->allocR * p7G_NXCELLS * sizeof(float); /* specials:      gx->xmx    */
  return n;
}



/* Function:  p7_gmx_Reuse()
 * Synopsis:  Recycle a generic DP matrix.
 *
 * Purpose:   Recycles <gx> for reuse.
 *
 * Returns:   <eslOK> on success.
 */
int
p7_gmx_Reuse(P7_GMX *gx)
{
  /* not much to do here. The memory rearrangement for a new seq is all in GrowTo(). */
  gx->M = 0;
  gx->L = 0;
  return eslOK;
}


/* Function:  p7_gmx_Destroy()
 * Synopsis:  Frees a DP matrix.
 *
 * Purpose:   Frees a <P7_GMX>.
 *
 * Returns:   (void)
 */
void
p7_gmx_Destroy(P7_GMX *gx)
{
  if (gx == NULL) return;

  if (gx->dp      != NULL)  free(gx->dp);
  if (gx->xmx     != NULL)  free(gx->xmx);
  if (gx->dp_mem  != NULL)  free(gx->dp_mem);
  free(gx);
  return;
}

/*****************************************************************
 * 2. Debugging aids
 *****************************************************************/

/* Function:  p7_gmx_Compare()
 * Synopsis:  Compare two DP matrices for equality within given tolerance.
 *
 * Purpose:   Compare all the values in DP matrices <gx1> and <gx2> using
 *            <esl_FCompare_old()> and relative epsilon <tolerance>. If any
 *            value pairs differ by more than the acceptable <tolerance>
 *            return <eslFAIL>.  If all value pairs are identical within
 *            tolerance, return <eslOK>. 
 */
int
p7_gmx_Compare(P7_GMX *gx1, P7_GMX *gx2, float tolerance)
{
  int i,k,x;
  if (gx1->M != gx2->M) return eslFAIL;
  if (gx1->L != gx2->L) return eslFAIL;
  
  for (i = 0; i <= gx1->L; i++)
  {
      for (k = 1; k <= gx1->M; k++) /* k=0 is a boundary; doesn't need to be checked */
      {
<<<<<<< HEAD
		  if (esl_FCompare_old(gx1->dp[i][k * p7G_NSCELLS + p7G_M],  gx2->dp[i][k * p7G_NSCELLS + p7G_M], tolerance) != eslOK) return eslFAIL;
		  if (esl_FCompare_old(gx1->dp[i][k * p7G_NSCELLS + p7G_I],  gx2->dp[i][k * p7G_NSCELLS + p7G_I], tolerance) != eslOK) return eslFAIL;
		  if (esl_FCompare_old(gx1->dp[i][k * p7G_NSCELLS + p7G_D],  gx2->dp[i][k * p7G_NSCELLS + p7G_D], tolerance) != eslOK) return eslFAIL;
=======
        if (esl_FCompare_old(gx1->dp[i][k * p7G_NSCELLS + p7G_M],  gx2->dp[i][k * p7G_NSCELLS + p7G_M], tolerance) != eslOK) return eslFAIL;
        if (esl_FCompare_old(gx1->dp[i][k * p7G_NSCELLS + p7G_I],  gx2->dp[i][k * p7G_NSCELLS + p7G_I], tolerance) != eslOK) return eslFAIL;
        if (esl_FCompare_old(gx1->dp[i][k * p7G_NSCELLS + p7G_D],  gx2->dp[i][k * p7G_NSCELLS + p7G_D], tolerance) != eslOK) return eslFAIL;
>>>>>>> 8ff58213
      }
      for (x = 0; x < p7G_NXCELLS; x++)
	if (esl_FCompare_old(gx1->xmx[i * p7G_NXCELLS + x], gx2->xmx[i * p7G_NXCELLS + x], tolerance) != eslOK) return eslFAIL;
  }
  return eslOK;	
}



/* Function:  p7_gmx_Dump()
 * Synopsis:  Dump a DP matrix to a stream, for diagnostics.
 *
 * Purpose:   Dump matrix <gx> to stream <fp> for diagnostics.
 *
 *            <flags> control some optional output behaviors, as follows:
 *              | <p7_HIDE_SPECIALS> | don't show scores for <ENJBC> states  |
 *              | <p7_SHOW_LOG>      | <gx> is in probs; show as log probs   |
 */
int
p7_gmx_Dump(FILE *ofp, P7_GMX *gx, int flags)
{
  return p7_gmx_DumpWindow(ofp, gx, 0, gx->L, 0, gx->M, flags);
}


/* Function:  p7_gmx_DumpWindow()
 * Synopsis:  Dump a window of a DP matrix to a stream for diagnostics.
 *
 * Purpose:   Dump a window of matrix <gx> to stream <fp> for diagnostics,
 *            from row <istart> to <iend>, from column <kstart> to <kend>.
 *            
 *            Asking for <0..L,0..M> with <flags=p7_SHOW_SPECIALS> is the
 *            same as <p7_gmx_Dump()>.
 *            
 *            <flags> control some optional output behaviors, as follows:
 *              | <p7_HIDE_SPECIALS> | don't show scores for <ENJBC> states  |
 *              | <p7_SHOW_LOG>      | <gx> is in probs; show as log probs   |
 *  
 * Returns:   <eslOK> on success.
 */
int
p7_gmx_DumpWindow(FILE *ofp, P7_GMX *gx, int istart, int iend, int kstart, int kend, int flags)
{
  int   width     = 9;
  int   precision = 4;
  int   i, k, x;
  float val;

  /* Header */
  fprintf(ofp, "     ");
  for (k = kstart; k <= kend;  k++) fprintf(ofp, "%*d ", width, k);
  if (! (flags & p7_HIDE_SPECIALS)) fprintf(ofp, "%*s %*s %*s %*s %*s\n", width, "E", width, "N", width, "J", width, "B", width, "C");
  fprintf(ofp, "      ");
  for (k = kstart; k <= kend; k++)  fprintf(ofp, "%*.*s ", width, width, "----------");
  if (! (flags & p7_HIDE_SPECIALS)) 
    for (x = 0; x < 5; x++) fprintf(ofp, "%*.*s ", width, width, "----------");
  fprintf(ofp, "\n");
  
  /* DP matrix data */
  for (i = istart; i <= iend; i++)
  {
      fprintf(ofp, "%3d M ", i);
      for (k = kstart; k <= kend;        k++)  
	{
	  val = gx->dp[i][k * p7G_NSCELLS + p7G_M];
	  if (flags & p7_SHOW_LOG) val = log(val);
	  fprintf(ofp, "%*.*f ", width, precision, val);
	}
      if (! (flags & p7_HIDE_SPECIALS))
	{
    	  for (x = 0;  x <  p7G_NXCELLS; x++) 
	    {
	      val = gx->xmx[  i * p7G_NXCELLS + x];
	      if (flags & p7_SHOW_LOG) val = log(val);
	      fprintf(ofp, "%*.*f ", width, precision, val);
	    }
	}
      fprintf(ofp, "\n");

      fprintf(ofp, "%3d I ", i);
      for (k = kstart; k <= kend;        k++) 
	{
	  val = gx->dp[i][k * p7G_NSCELLS + p7G_I];
	  if (flags & p7_SHOW_LOG) val = log(val);
	  fprintf(ofp, "%*.*f ", width, precision, val);
	}
      fprintf(ofp, "\n");

      fprintf(ofp, "%3d D ", i);
      for (k = kstart; k <= kend;        k++) 
	{
	  val =  gx->dp[i][k * p7G_NSCELLS + p7G_D];
	  if (flags & p7_SHOW_LOG) val = log(val);
	  fprintf(ofp, "%*.*f ", width, precision, val);
	}
      fprintf(ofp, "\n\n");
  }
  return eslOK;
}


/*****************************************************************
 * 3. Unit tests
 *****************************************************************/
#ifdef p7GMX_TESTDRIVE
#include "esl_random.h"
#include "esl_randomseq.h"

/* gmx_testpattern()
 *
 * Write a test pattern into the cells of <gx>, and read it back
 * in different ways, to test that the memory is laid out as expected.
 *
 * <gmx> stores floats, and the test pattern depends on numbering each
 * dp cell with an integer, so we must make sure our count doesn't
 * exceed the largest exactly representable integer in a float:
 * 2^24 = 16777216. Limiting the test pattern to 2^24 cells also helps
 * keep runtime down.
 */
static void
gmx_testpattern(P7_GMX *gx, int M, int L)
{
  int64_t i;      // among other things, i counts thru gx->ncells, which is int64_t
  int64_t n,n2;   // test pattern counts cells, so n and n2 also have to be int64_t
  int     k,s;
  int     maxL      = 16777216 / (3 * (M+1));        
  int64_t start_row = (L > maxL ? L-maxL+1 : 0);

  /* Write a test pattern, via the dp[i] pointers */
  n = 0;
  for (i = start_row; i <= L; i++)
    for (k = 0; k <= M; k++)
      for (s = 0; s < p7G_NSCELLS; s++)
	gx->dp[i][k*p7G_NSCELLS+s] = (float) n++;

  /* Read it back, via the dp[i] pointers */
  n = 0;
  for (i = start_row; i <= L; i++)
    for (k = 0; k <= M; k++)
      for (s = 0; s < p7G_NSCELLS; s++)
	{
	  if ((int) gx->dp[i][k*p7G_NSCELLS+s] != n) esl_fatal("gmx unit test failed: test pattern corrupted");
	  n++;
	}
  
  /* Reading it back via the dp_mem vector itself ought to be the same */
  if (gx->allocR == gx->validR && gx->ncells == (int64_t) gx->validR * (int64_t) gx->allocW)
    {
      n2 = 0;
      for (i = start_row * gx->allocW; i < gx->ncells; i++)
	for (s = 0; s < p7G_NSCELLS; s++)
	  {
	    if (gx->dp_mem[i*p7G_NSCELLS+s] != n2) esl_fatal("gmx unit test failed: test pattern corrupted (2nd test)");
	    n2++;
	  }
      /* and the number of cells ought to match too */
      if (n != n2) esl_fatal("gmx unit test failed: unexpected # of cells");
    }
}


static void
utest_GrowTo(void)
{
  P7_GMX *gx = NULL;
  int     M, L;
  int64_t nbytes;

  M = 20;    L = 20;    gx= p7_gmx_Create(M, L);  gmx_testpattern(gx, M, L);
  M = 40;    L = 20;    p7_gmx_GrowTo(gx, M, L);  gmx_testpattern(gx, M, L);  /* grow in M, not L */
  M = 40;    L = 40;    p7_gmx_GrowTo(gx, M, L);  gmx_testpattern(gx, M, L);  /* grow in L, not M */
  M = 80;    L = 10;    p7_gmx_GrowTo(gx, M, L);  gmx_testpattern(gx, M, L);  /* grow in M, but with enough ncells */
  M = 10;    L = 80;    p7_gmx_GrowTo(gx, M, L);  gmx_testpattern(gx, M, L);  /* grow in L, but with enough ncells */
  M = 100;   L = 100;   p7_gmx_GrowTo(gx, M, L);  gmx_testpattern(gx, M, L);  /* grow in both L and M */

 /* The next two calls are carefully constructed to exercise bug #h79. 
  * GrowTo() must shrink allocW, if M shrinks and L grows enough to force increase in allocR, with sufficient ncells.
  */
  M = 179;   L = 55;    p7_gmx_GrowTo(gx, M, L);  gmx_testpattern(gx, M, L);
  M = 87;    L = 57;    p7_gmx_GrowTo(gx, M, L);  gmx_testpattern(gx, M, L);

  /* and this exercises iss#176. Only do this on 64-bit systems, and only if a large alloc is possible (we need 8.6G to exercise the bug!) */
  M = 71582; L = 10000;
  nbytes = (int64_t) (M+1) * (int64_t) (L+1) * (int64_t) p7G_NSCELLS * (int64_t) sizeof(float);
  if ( nbytes < SIZE_MAX / 2)
    {
      void *p = malloc(nbytes);  // check that the allocation succeeds at all                                              
      if (p != NULL)
	{
	  free(p);
	  p7_gmx_GrowTo(gx, M, L);  gmx_testpattern(gx, M, L);
	}
    }

  p7_gmx_Destroy(gx);
}

static void
utest_Compare(ESL_RANDOMNESS *r, P7_PROFILE *gm, P7_BG *bg, int L, float tolerance)
{
  char         *msg = "gmx_Compare unit test failure";
  ESL_DSQ      *dsq = malloc(sizeof(ESL_DSQ) *(L+2));
  P7_GMX       *gx1 = p7_gmx_Create(gm->M, L);
  P7_GMX       *gx2 = p7_gmx_Create(5, 4);
  float         fsc;

  if (!r || !gm || !dsq || !gx1 || !gx2 )                   esl_fatal(msg);
  if (esl_rsq_xfIID(r, bg->f, gm->abc->K, L, dsq) != eslOK) esl_fatal(msg);
  if (p7_gmx_GrowTo(gx2, gm->M, L)                != eslOK) esl_fatal(msg);
  if (p7_GForward(dsq, L, gm, gx1, &fsc)          != eslOK) esl_fatal(msg);
  if (p7_GForward(dsq, L, gm, gx2, &fsc)          != eslOK) esl_fatal(msg);
  if (p7_gmx_Compare(gx1, gx2, tolerance)         != eslOK) esl_fatal(msg);   
  
  p7_gmx_Destroy(gx1);
  p7_gmx_Destroy(gx2);
  free(dsq);
}

#endif /*p7GMX_TESTDRIVE*/
/*------------------- end, unit tests ---------------------------*/


/*****************************************************************
 * 4. Test driver
 *****************************************************************/
#ifdef p7GMX_TESTDRIVE
/*
  gcc -o p7_gmx_utest -msse2 -g -Wall -I. -L. -I../easel -L../easel -Dp7GMX_TESTDRIVE p7_gmx.c -lhmmer -leasel -lm
  ./p7_gmx_utest
 */
#include "p7_config.h"

#include <stdio.h>
#include <math.h>

#include "easel.h"
#include "esl_getopts.h"
#include "esl_random.h"
#include "esl_randomseq.h"

#include "hmmer.h"

static ESL_OPTIONS options[] = {
  /* name  type         default  env   range togs  reqs  incomp  help                docgrp */
  { "-h",  eslARG_NONE,    FALSE, NULL, NULL, NULL, NULL, NULL, "show help and usage",                  0},
  { "-s",  eslARG_INT,     "42",  NULL, NULL, NULL, NULL, NULL, "set random number seed to <n>",        0 },
  { "-t",  eslARG_REAL,  "1e-5",  NULL, NULL, NULL, NULL, NULL, "floating point comparison tolerance",  0 },
  { "-L",  eslARG_INT,     "40",  NULL, NULL, NULL, NULL, NULL, "length of sampled sequences",          0 },
  { "-M",  eslARG_INT,     "40",  NULL, NULL, NULL, NULL, NULL, "length of sampled test profile",       0 },
  { 0,0,0,0,0,0,0,0,0,0},
};
static char usage[]  = "[-options]";
static char banner[] = "test driver for p7_gmx.c";

int 
main(int argc, char **argv)
{
  char           *msg  = "p7_gmx unit test driver failed";
  ESL_GETOPTS    *go   = p7_CreateDefaultApp(options, 0, argc, argv, banner, usage);
  ESL_RANDOMNESS *r    = esl_randomness_CreateFast(esl_opt_GetInteger(go, "-s"));
  ESL_ALPHABET   *abc  = esl_alphabet_Create(eslAMINO);
  P7_BG          *bg   = p7_bg_Create(abc);
  P7_HMM         *hmm  = NULL;
  P7_PROFILE     *gm   = NULL;
  int             M    = esl_opt_GetInteger(go, "-M");
  int             L    = esl_opt_GetInteger(go, "-L");
  float           tol  = esl_opt_GetReal   (go, "-t");

  p7_FLogsumInit();

  if (p7_hmm_Sample(r, M, abc, &hmm)                != eslOK) esl_fatal(msg);
  if ((gm = p7_profile_Create(hmm->M, abc))         == NULL)  esl_fatal(msg);
  if (p7_bg_SetLength(bg, L)                        != eslOK) esl_fatal(msg);
  if (p7_ProfileConfig(hmm, bg, gm, L, p7_UNILOCAL) != eslOK) esl_fatal(msg);

  utest_GrowTo();
  utest_Compare(r, gm, bg, L, tol);

  esl_getopts_Destroy(go);
  esl_randomness_Destroy(r);
  esl_alphabet_Destroy(abc);
  p7_bg_Destroy(bg);
  p7_hmm_Destroy(hmm);
  p7_profile_Destroy(gm);
  return eslOK;
}
#endif /*p7GMX_TESTDRIVE*/
/*------------------ end, test driver ---------------------------*/


<|MERGE_RESOLUTION|>--- conflicted
+++ resolved
@@ -231,15 +231,9 @@
   {
       for (k = 1; k <= gx1->M; k++) /* k=0 is a boundary; doesn't need to be checked */
       {
-<<<<<<< HEAD
 		  if (esl_FCompare_old(gx1->dp[i][k * p7G_NSCELLS + p7G_M],  gx2->dp[i][k * p7G_NSCELLS + p7G_M], tolerance) != eslOK) return eslFAIL;
 		  if (esl_FCompare_old(gx1->dp[i][k * p7G_NSCELLS + p7G_I],  gx2->dp[i][k * p7G_NSCELLS + p7G_I], tolerance) != eslOK) return eslFAIL;
 		  if (esl_FCompare_old(gx1->dp[i][k * p7G_NSCELLS + p7G_D],  gx2->dp[i][k * p7G_NSCELLS + p7G_D], tolerance) != eslOK) return eslFAIL;
-=======
-        if (esl_FCompare_old(gx1->dp[i][k * p7G_NSCELLS + p7G_M],  gx2->dp[i][k * p7G_NSCELLS + p7G_M], tolerance) != eslOK) return eslFAIL;
-        if (esl_FCompare_old(gx1->dp[i][k * p7G_NSCELLS + p7G_I],  gx2->dp[i][k * p7G_NSCELLS + p7G_I], tolerance) != eslOK) return eslFAIL;
-        if (esl_FCompare_old(gx1->dp[i][k * p7G_NSCELLS + p7G_D],  gx2->dp[i][k * p7G_NSCELLS + p7G_D], tolerance) != eslOK) return eslFAIL;
->>>>>>> 8ff58213
       }
       for (x = 0; x < p7G_NXCELLS; x++)
 	if (esl_FCompare_old(gx1->xmx[i * p7G_NXCELLS + x], gx2->xmx[i * p7G_NXCELLS + x], tolerance) != eslOK) return eslFAIL;
