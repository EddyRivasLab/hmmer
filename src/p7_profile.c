--- conflicted
+++ resolved
@@ -103,11 +103,12 @@
   gm->nj               = -1.0f;    /* "unset" flag */
   gm->pglocal          = -1.0f;    /* "unset" flag */
 
-<<<<<<< HEAD
-  gm->rf[0]            = '\0';     /* RF line is optional annotation; this flags that it's not set yet */
-  gm->cs[0]            = '\0';     /* likewise for CS annotation line */
-  gm->consensus[0]     = '\0';
-=======
+  gm->roff             = -1;
+  gm->eoff             = -1;
+  gm->offs[p7_MOFFSET] = -1;
+  gm->offs[p7_FOFFSET] = -1;
+  gm->offs[p7_POFFSET] = -1;
+
   gm->name             = NULL;
   gm->acc              = NULL;
   gm->desc             = NULL;
@@ -116,16 +117,9 @@
   gm->cs[0]            = 0;     /* likewise for CS annotation line */
   gm->consensus[0]     = 0;
   
->>>>>>> be330d6c
   for (x = 0; x < p7_NEVPARAM; x++) gm->evparam[x] = p7_EVPARAM_UNSET;
   for (x = 0; x < p7_NCUTOFFS; x++) gm->cutoff[x]  = p7_CUTOFF_UNSET;
   for (x = 0; x < p7_MAXABET;  x++) gm->compo[x]   = p7_COMPO_UNSET;
-
-  gm->offs[p7_MOFFSET] = -1;	/* "unset" */
-  gm->offs[p7_FOFFSET] = -1;
-  gm->offs[p7_POFFSET] = -1;
-  gm->roff             = -1;
-  gm->eoff             = -1;
 
   gm->max_length  = -1;		/* "unset" */
   gm->abc         = abc;
@@ -232,16 +226,10 @@
   if (gm->desc != NULL) { free(gm->desc); gm->desc = NULL; }
 
   /* set annotations to empty strings */
-<<<<<<< HEAD
-  gm->rf[0]        = '\0';
-  gm->cs[0]        = '\0';
-  gm->consensus[0] = '\0';
-=======
   gm->rf[0]        = 0;
   gm->mm[0]        = 0;
   gm->cs[0]        = 0;
   gm->consensus[0] = 0;
->>>>>>> be330d6c
       
   /* reset some other things, but leave the rest alone. */
   gm->M       = 0;
@@ -281,21 +269,13 @@
 
   /* these mirror malloc()'s in p7_profile_Create(); maintain one:one correspondence for maintainability */
   n += sizeof(P7_PROFILE);
-<<<<<<< HEAD
   n += sizeof(float)   * (gm->allocM+1) * p7P_NTRANS;           /* gm->tsc       */
   n += sizeof(float *) * gm->abc->Kp;	                        /* gm->rsc       */
   n += sizeof(float)   * gm->abc->Kp * (gm->allocM+1) * p7P_NR; /* gm->rsc[0]    */
   n += sizeof(char)    * (gm->allocM+2);	                /* gm->rf        */
+  n += sizeof(char)    * (gm->allocM+2);                        /* gm->mm        */
   n += sizeof(char)    * (gm->allocM+2);	                /* gm->cs        */
   n += sizeof(char)    * (gm->allocM+2);	                /* gm->consensus */
-=======
-  n += sizeof(float)   * gm->allocM * p7P_NTRANS;             /* gm->tsc       */
-  n += sizeof(float *) * gm->abc->Kp;	                      /* gm->rsc       */
-  n += sizeof(char)    * (gm->allocM+2);	              /* gm->rf        */
-  n += sizeof(char)    * (gm->allocM+2);                /* gm->mm        */
-  n += sizeof(char)    * (gm->allocM+2);	              /* gm->cs        */
-  n += sizeof(char)    * (gm->allocM+2);	              /* gm->consensus */
->>>>>>> be330d6c
 
   if (gm->name) n += sizeof(char) * (strlen(gm->name) + 1);
   if (gm->acc)  n += sizeof(char) * (strlen(gm->acc)  + 1);
