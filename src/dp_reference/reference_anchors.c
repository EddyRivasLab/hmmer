--- conflicted
+++ resolved
@@ -426,14 +426,7 @@
 
 static ESL_OPTIONS options[] = {
   /* name           type           default  env  range  toggles reqs incomp  help                                       docgroup*/
-<<<<<<< HEAD
-  { (char *)"-h",          eslARG_NONE,   FALSE,  NULL, NULL,   NULL,  NULL, NULL, (char *)"show brief help on version and usage",                   0 },
-  { (char *)"-k",          eslARG_NONE,   FALSE,  NULL, NULL,   NULL,  NULL, NULL, (char *)"keep sampling until n_max: test termination conditions", 0 },
-  { (char *)"-n",          eslARG_INT,  (char *) "1000",  NULL, NULL,   NULL,  NULL, NULL, (char *)"maximum number of samples (n_max)",                      0 },
-  { (char *)"-s",          eslARG_INT,  (char *)    "0",  NULL, NULL,   NULL,  NULL, NULL, (char *)"set random number seed to <n>",                          0 },
-  { (char *)"-t",         eslARG_REAL,  (char *)"0.001",  NULL, NULL,   NULL,  NULL, NULL, (char *)"loss threshold",                                         0 },
-  { (char *)"-Z",          eslARG_INT,   (char *)   "1",  NULL, NULL,   NULL,  NULL, NULL, (char *)"set sequence # to <n>, for E-value calculations",        0 },
-=======
+
   { "-h",          eslARG_NONE,   FALSE,  NULL, NULL,   NULL,  NULL, NULL, "show brief help on version and usage",                   0 },
   { "-k",          eslARG_NONE,   FALSE,  NULL, NULL,   NULL,  NULL, NULL, "keep sampling until n_max: test termination conditions", 0 },
   { "-n",          eslARG_INT,   "1000",  NULL, NULL,   NULL,  NULL, NULL, "maximum number of samples (n_max)",                      0 },
@@ -441,7 +434,6 @@
   { "-t",         eslARG_REAL,  "0.001",  NULL, NULL,   NULL,  NULL, NULL, "loss threshold",                                         0 },
   { "-E",         eslARG_REAL,     NULL,  NULL, NULL,   NULL,  NULL, NULL, "only process seqs with E(fwd_sc) < this threshold",      0 },
   { "-Z",          eslARG_INT,      "1",  NULL, NULL,   NULL,  NULL, NULL, "set sequence # to <n>, for E-value calculations",        0 },
->>>>>>> 30ae645e
   {  0, 0, 0, 0, 0, 0, 0, 0, 0, 0 },
 };
 static char usage[]  = "[-options] <hmmfile> <seqfile>";
