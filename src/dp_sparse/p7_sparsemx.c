--- conflicted
+++ resolved
@@ -264,7 +264,6 @@
   int Q= 0;
  switch(sm->simd){
     case SSE:
-<<<<<<< HEAD
  #ifdef HAVE_SSE2   
       Q = sm->Q;
  #endif     
@@ -287,21 +286,6 @@
       #ifndef HAVE_AVX512
        esl_fatal("Attempted to call p7_sparsemx_AddAll with AVX-512 SIMD and no AVX-512 SIMD support compiled in\n");
 #endif        
-=======
-#ifdef HAVE_SSE2
-      Q = sm->Q;
-#endif
-      break;
-    case AVX:
-#ifdef HAVE_AVX2
-      Q = sm->Q_AVX;
-#endif
-      break;
-    case AVX512:
-#ifdef HAVE_AVX512
-      Q = sm->Q_AVX_512;
-#endif
->>>>>>> 329749dc
       break;
     case NEON: case NEON64:
 #ifdef HAVE_NEON
@@ -941,16 +925,11 @@
   if(sm!= NULL){
     switch(sm->simd){
       case SSE:
-<<<<<<< HEAD
- #ifdef HAVE_SSE2     
-=======
 #ifdef HAVE_SSE2
->>>>>>> 329749dc
          /* We must avoid zero-sized mallocs. If there are no rows or cells, alloc the default sizes */
         sx->dalloc = ( (sm && sm->ncells)         ? sm->ncells       : default_ncell);
         sx->xalloc = ( (sm && (sm->nrow + sm->S)) ? sm->nrow + sm->S : default_nx);
 #endif
-<<<<<<< HEAD
 #ifndef HAVE_SSE2
        esl_fatal("Attempted to call p7_sparsemx_Create with SSE SIMD and no SSE SIMD support compiled in\n");
 #endif               
@@ -975,28 +954,16 @@
  #ifndef HAVE_AVX512
        esl_fatal("Attempted to call p7_sparsemx_Create with AVX-512 SIMD and no AVX-512 SIMD support compiled in\n");
 #endif        
-=======
-        break;
-      case AVX:
-#ifdef HAVEV_AVX2
-      /* We must avoid zero-sized mallocs. If there are no rows or cells, alloc the default sizes */
-        sx->dalloc = ( (sm && sm->ncells_AVX)         ? sm->ncells_AVX       : default_ncell);
-        sx->xalloc = ( (sm && (sm->nrow_AVX + sm->S_AVX)) ? sm->nrow_AVX + sm->S_AVX : default_nx);
-#endif
-        break;
-      case AVX512:
-#ifdef HAVE_AVX512      /* We must avoid zero-sized mallocs. If there are no rows or cells, alloc the default sizes */
-        sx->dalloc = ( (sm && sm->ncells_AVX_512)         ? sm->ncells_AVX_512       : default_ncell);
-        sx->xalloc = ( (sm && (sm->nrow_AVX_512 + sm->S_AVX_512)) ? sm->nrow_AVX_512 + sm->S_AVX_512 : default_nx);
-#endif
->>>>>>> 329749dc
-        break;
+      break;
       case NEON: case NEON64:
 #ifdef HAVE_NEON
          /* We must avoid zero-sized mallocs. If there are no rows or cells, alloc the default sizes */
         sx->dalloc = ( (sm && sm->ncells)         ? sm->ncells       : default_ncell);
         sx->xalloc = ( (sm && (sm->nrow + sm->S)) ? sm->nrow + sm->S : default_nx);
 #endif
+#ifndef HAVE_NEON
+       esl_fatal("Attempted to call p7_sparsemx_Create with NEON SIMD and no NEON SIMD support compiled in\n");
+#endif      
         break;
       default:
         p7_Fail("Unrecognized SIMD type passed to p7_sparsemx_Create");  
