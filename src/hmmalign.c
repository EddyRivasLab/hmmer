/* hmmalign:  align sequences to a profile HMM
 * 
 */
#include "p7_config.h"

#include <stdio.h>
#include <stdlib.h>
#include <string.h>

#include "easel.h"
#include "esl_alphabet.h"
#include "esl_getopts.h"
#include "esl_msa.h"
#include "esl_msafile.h"
#include "esl_sq.h"
#include "esl_sqio.h"
#include "esl_vectorops.h"

#include "hmmer.h"

static int map_alignment(const char *msafile, const P7_HMM *hmm, ESL_SQ ***ret_sq, P7_TRACE ***ret_tr, int *ret_ntot);


#define ALPHOPTS "--amino,--dna,--rna"                         /* Exclusive options for alphabet choice */

static ESL_OPTIONS options[] = {
  /* name             type        default      env  range   toggles   reqs  incomp               help                                          docgroup*/
  { "-h",          eslARG_NONE,     FALSE,     NULL, NULL,   NULL,    NULL,  NULL, "show brief help on version and usage",                              1 },
  { "-o",          eslARG_OUTFILE,   NULL,     NULL, NULL,   NULL,    NULL,  NULL, "output alignment to file <f>, not stdout",                          1 },

  { "--mapali",    eslARG_INFILE,    NULL,     NULL, NULL,   NULL,    NULL,  NULL, "include alignment in file <f> (same ali that HMM came from)",       2 },
  { "--trim",      eslARG_NONE,     FALSE,     NULL, NULL,    NULL,   NULL,  NULL, "trim terminal tails of nonaligned residues from alignment",         2 },
  { "--amino",     eslARG_NONE,     FALSE,     NULL, NULL, ALPHOPTS,  NULL,  NULL, "assert <seqfile>, <hmmfile> both protein: no autodetection",  2 },
  { "--dna",       eslARG_NONE,     FALSE,     NULL, NULL, ALPHOPTS,  NULL,  NULL, "assert <seqfile>, <hmmfile> both DNA: no autodetection",      2 },
  { "--rna",       eslARG_NONE,     FALSE,     NULL, NULL, ALPHOPTS,  NULL,  NULL, "assert <seqfile>, <hmmfile> both RNA: no autodetection",      2 },
  { "--informat",  eslARG_STRING,    NULL,     NULL, NULL,   NULL,    NULL,  NULL, "assert <seqfile> is in format <s>: no autodetection",            2 },
  { "--outformat", eslARG_STRING, "Stockholm", NULL, NULL,   NULL,    NULL,  NULL, "output alignment in format <s>",                                    2 },
  {  0, 0, 0, 0, 0, 0, 0, 0, 0, 0 },
};

static char usage[]  = "[-options] <hmmfile> <seqfile>";
static char banner[] = "align sequences to a profile HMM";




static void
cmdline_failure(char *argv0, char *format, ...) 
{
  va_list argp;
  printf("\nERROR: ");
  va_start(argp, format);
  vfprintf(stdout, format, argp);
  va_end(argp);
  esl_usage(stdout, argv0, usage);
  printf("\nTo see more help on available options, do %s -h\n\n", argv0);
  exit(1);
}

static void
cmdline_help(char *argv0, ESL_GETOPTS *go) 
{
  p7_banner (stdout, argv0, banner);
  esl_usage (stdout, argv0, usage);
  puts("\nBasic options:");
  esl_opt_DisplayHelp(stdout, go, 1, 2, 80);
  puts("\nLess common options:");
  esl_opt_DisplayHelp(stdout, go, 2, 2, 80);
  puts("\nSequence input formats include:   FASTA, EMBL, GenBank, UniProt");
  puts("Alignment output formats include: Stockholm, Pfam, A2M, PSIBLAST\n");
  exit(0);
}



int
main(int argc, char **argv)
{
  ESL_GETOPTS  *go      = NULL;	/* application configuration       */
  char         *hmmfile = NULL;	/* HMM file name                   */
  char         *seqfile = NULL; /* sequence file name              */
  char         *mapfile = NULL; /* optional mapped MSA file name   */
  int           infmt   = eslSQFILE_UNKNOWN;
  int           outfmt  = eslMSAFILE_STOCKHOLM;
  P7_HMMFILE   *hfp     = NULL;	/* open HMM file                   */
  ESL_SQFILE   *sqfp    = NULL;	/* open sequence file              */
  char         *outfile = NULL;	  /* output filename               */
  FILE         *ofp     = stdout; /* output stream                 */
  ESL_SQ      **sq      = NULL;	/* array of sequences              */
  void         *p       = NULL;	/* tmp ptr for reallocation        */
  int           nseq    = 0;	/* # of sequences in <seqfile>     */
  int           mapseq  = 0;	/* # of sequences in mapped MSA    */
  int           totseq  = 0;	/* # of seqs in all sources        */
  ESL_ALPHABET *abc     = NULL;	/* alphabet (set from the HMM file)*/
  P7_HMM       *hmm     = NULL;
  P7_TRACE    **tr      = NULL;	/* array of tracebacks             */
  ESL_MSA      *msa     = NULL;	/* resulting multiple alignment    */
  int           msaopts = 0;	/* flags to p7_tracealign_Seqs()   */
  int           idx;		/* counter over seqs, traces       */
  int           status;		/* easel/hmmer return code         */
  char          errbuf[eslERRBUFSIZE];

  /* Parse the command line
   */
  go = esl_getopts_Create(options);
  if (esl_opt_ProcessCmdline(go, argc, argv) != eslOK) cmdline_failure(argv[0], "Failed to parse command line: %s\n", go->errbuf);
  if (esl_opt_VerifyConfig(go)               != eslOK) cmdline_failure(argv[0], "Error in configuration: %s\n",       go->errbuf);
  if (esl_opt_GetBoolean(go, "-h") )                   cmdline_help   (argv[0], go);
  if (esl_opt_ArgNumber(go) != 2)                      cmdline_failure(argv[0], "Incorrect number of command line arguments.\n");        

  hmmfile = esl_opt_GetArg(go, 1);
  seqfile = esl_opt_GetArg(go, 2);

  if (strcmp(hmmfile, "-") == 0 && strcmp(seqfile, "-") == 0) 
    cmdline_failure(argv[0], "Either <hmmfile> or <seqfile> may be '-' (to read from stdin), but not both.\n");

  msaopts |= p7_ALL_CONSENSUS_COLS; /* default as of 3.1 */
  if (esl_opt_GetBoolean(go, "--trim"))    msaopts |= p7_TRIM;

  /* If caller declared an input format, decode it 
   */
  if (esl_opt_IsOn(go, "--informat")) {
    infmt = esl_sqio_EncodeFormat(esl_opt_GetString(go, "--informat"));
    if (infmt == eslSQFILE_UNKNOWN) cmdline_failure(argv[0], "%s is not a recognized input sequence file format\n", esl_opt_GetString(go, "--informat"));
  }

  /* Determine output alignment file format */
  outfmt = eslx_msafile_EncodeFormat(esl_opt_GetString(go, "--outformat"));
  if (outfmt == eslMSAFILE_UNKNOWN)    cmdline_failure(argv[0], "%s is not a recognized output MSA file format\n", esl_opt_GetString(go, "--outformat"));

  /* Open output stream */
  if ( (outfile = esl_opt_GetString(go, "-o")) != NULL) 
  {
    if ((ofp = fopen(outfile, "w")) == NULL)
      cmdline_failure(argv[0], "failed to open -o output file %s for writing\n", outfile);
  }


  /* If caller forced an alphabet on us, create the one the caller wants  
   */
  if      (esl_opt_GetBoolean(go, "--amino")) abc = esl_alphabet_Create(eslAMINO);
  else if (esl_opt_GetBoolean(go, "--dna"))   abc = esl_alphabet_Create(eslDNA);
  else if (esl_opt_GetBoolean(go, "--rna"))   abc = esl_alphabet_Create(eslRNA);

  /* Read one HMM, and make sure there's only one.
   */
  status = p7_hmmfile_OpenE(hmmfile, NULL, &hfp, errbuf);
  if      (status == eslENOTFOUND) p7_Fail("File existence/permissions problem in trying to open HMM file %s.\n%s\n", hmmfile, errbuf);
  else if (status == eslEFORMAT)   p7_Fail("File format problem in trying to open HMM file %s.\n%s\n",                hmmfile, errbuf);
  else if (status != eslOK)        p7_Fail("Unexpected error %d in opening HMM file %s.\n%s\n",                       status, hmmfile, errbuf);  

  status = p7_hmmfile_Read(hfp, &abc, &hmm);
  if      (status == eslEFORMAT)   p7_Fail("Bad file format in HMM file %s:\n%s\n",          hfp->fname, hfp->errbuf);
  else if (status == eslEINCOMPAT) p7_Fail("HMM in %s is not in the expected %s alphabet\n", hfp->fname, esl_abc_DecodeType(abc->type));
  else if (status == eslEOF)       p7_Fail("Empty HMM file %s? No HMM data found.\n",        hfp->fname);
  else if (status != eslOK)        p7_Fail("Unexpected error in reading HMMs from %s\n",     hfp->fname);

  status = p7_hmmfile_Read(hfp, &abc, NULL);
  if      (status != eslEOF)       p7_Fail("HMM file %s does not contain just one HMM\n",    hfp->fname);
  p7_hmmfile_Close(hfp);


  /* We're going to build up two arrays: sequences and traces.
   * If --mapali option is chosen, the first set of sequences/traces is from the provided alignment
   */
  if ( (mapfile = esl_opt_GetString(go, "--mapali")) != NULL)
  {
    map_alignment(mapfile, hmm, &sq, &tr, &mapseq);
  }
  totseq = mapseq;

  /* Read digital sequences into an array (possibly concat'ed onto mapped seqs)
   */
  status = esl_sqfile_OpenDigital(abc, seqfile, infmt, NULL, &sqfp);
  if      (status == eslENOTFOUND) p7_Fail("Failed to open sequence file %s for reading\n",          seqfile);
  else if (status == eslEFORMAT)   p7_Fail("Sequence file %s is empty or misformatted\n",            seqfile);
  else if (status != eslOK)        p7_Fail("Unexpected error %d opening sequence file %s\n", status, seqfile);

  ESL_RALLOC(sq, p, sizeof(ESL_SQ *) * (totseq + 1));
  sq[totseq] = esl_sq_CreateDigital(abc);
  nseq = 0;
  while ((status = esl_sqio_Read(sqfp, sq[totseq+nseq])) == eslOK)
  {
    nseq++;
    ESL_RALLOC(sq, p, sizeof(ESL_SQ *) * (totseq+nseq+1));
    sq[totseq+nseq] = esl_sq_CreateDigital(abc);
  }
  if      (status == eslEFORMAT) esl_fatal("Parse failed (sequence file %s):\n%s\n", 
					   sqfp->filename, esl_sqfile_GetErrorBuf(sqfp));
  else if (status != eslEOF)     esl_fatal("Unexpected error %d reading sequence file %s", status, sqfp->filename);
  esl_sqfile_Close(sqfp);
  totseq += nseq;


  /* Remaining initializations, including trace array allocation
   */
  ESL_RALLOC(tr, p, sizeof(P7_TRACE *) * totseq);
  for (idx = mapseq; idx < totseq; idx++)
    tr[idx] = p7_trace_CreateWithPP();

<<<<<<< HEAD
  bg = p7_bg_Create(abc);
  gm = p7_profile_Create (hmm->M, abc);
  om = p7_oprofile_Create(hmm->M, abc);

  p7_profile_ConfigUnilocal(gm, hmm, bg, sq[mapseq]->n);
  p7_oprofile_Convert(gm, om); 

  oxf = p7_omx_Create(hmm->M, sq[mapseq]->n, sq[mapseq]->n);
  oxb = p7_omx_Create(hmm->M, sq[mapseq]->n, sq[mapseq]->n);	
  

  /* Collect an OA trace for each sequence that needs to be aligned
   */
  for (idx = mapseq; idx < totseq; idx++)
    {
      p7_omx_GrowTo(oxf, hmm->M, sq[idx]->n, sq[idx]->n);
      p7_omx_GrowTo(oxb, hmm->M, sq[idx]->n, sq[idx]->n);
      
      p7_oprofile_ReconfigLength(om, sq[idx]->n);

      p7_Forward (sq[idx]->dsq, sq[idx]->n, om,      oxf, &fwdsc);
      p7_Backward(sq[idx]->dsq, sq[idx]->n, om, oxf, oxb, NULL);

      status = p7_Decoding(om, oxf, oxb, oxb);      /* <oxb> is now overwritten with post probabilities     */

      if (status == eslOK) 
	{
	  p7_OptimalAccuracy(om, oxb, oxf, &oasc);      /* <oxf> is now overwritten with OA scores              */
	  p7_OATrace        (om, oxb, oxf, tr[idx]);    /* tr[idx] is now an OA traceback for seq #idx          */
	}
      else if (status == eslERANGE)
	{	
	  /* Work around the numeric overflow problem in Decoding()
	   * xref J3/119-121 for commentary;
	   * also the note in impl_sse/decoding.c::p7_Decoding().
	   * 
	   * In short: p7_Decoding() can overflow in cases where the
	   * model is in unilocal mode (expects to see a single
	   * "domain") but the target contains more than one domain.
	   * In searches, I believe this only happens on repetitive
	   * garbage, because the domain postprocessor is very good
	   * about identifying single domains before doing posterior
	   * decoding. But in hmmalign, we're in unilocal mode
	   * to begin with, and the user can definitely give us a
	   * multidomain protein.
	   * 
	   * We need to make this far more robust; but that's probably
	   * an issue to deal with when we really spend some time
	   * looking hard at hmmalign performance. For now (Nov 2009;
	   * in beta tests leading up to 3.0 release) I'm more
	   * concerned with stabilizing the search programs.
	   * 
	   * The workaround is to detect the overflow and fail over to
	   * slow generic routines.
	   */
	  if (gxf == NULL) gxf = p7_gmx_Create(hmm->M, sq[idx]->n);
	  else             p7_gmx_GrowTo(gxf,  hmm->M, sq[idx]->n);

	  if (gxb == NULL) gxb = p7_gmx_Create(hmm->M, sq[idx]->n);
	  else             p7_gmx_GrowTo(gxb,  hmm->M, sq[idx]->n);

	  p7_profile_SetLength(gm, sq[idx]->n);

	  p7_GForward (sq[idx]->dsq, sq[idx]->n, gm, gxf, &fwdsc);
	  p7_GBackward(sq[idx]->dsq, sq[idx]->n, gm, gxb, NULL);
	  p7_GDecoding(gm, gxf, gxb, gxb);
	  p7_GOptimalAccuracy(gm, gxb, gxf, &oasc);
	  p7_GOATrace        (gm, gxb, gxf, tr[idx]);
	  p7_gmx_Reuse(gxf);
	  p7_gmx_Reuse(gxb);
	}
 
      p7_omx_Reuse(oxf);
      p7_omx_Reuse(oxb);
    }

#if 0
  for (idx = 0; idx < nseq; idx++)
    p7_trace_DumpAnnotated(stdout, tr[idx], gm, sq[idx]->dsq);
#endif

  p7_tracealign_Seqs(sq, tr, totseq, om->M, msaopts, &msa);
=======
  p7_tracealign_computeTraces(hmm, sq, mapseq, totseq - mapseq, tr);

  p7_tracealign_Seqs(sq, tr, totseq, hmm->M, msaopts, hmm, &msa);
>>>>>>> be330d6c

  eslx_msafile_Write(ofp, msa, outfmt);

  for (idx = 0; idx <= totseq; idx++) esl_sq_Destroy(sq[idx]);    /* including sq[nseq] because we overallocated */
  for (idx = 0; idx <  totseq; idx++) p7_trace_Destroy(tr[idx]); 
  free(sq);
  free(tr);
  esl_msa_Destroy(msa);
  p7_hmm_Destroy(hmm);
  if (ofp != stdout) fclose(ofp);
  esl_alphabet_Destroy(abc);
  esl_getopts_Destroy(go);
  return eslOK;

 ERROR:
  return status;
}



/*****************************************************************
 * Internal functions used by main and API
 *****************************************************************/

static int
map_alignment(const char *msafile, const P7_HMM *hmm, ESL_SQ ***ret_sq, P7_TRACE ***ret_tr, int *ret_ntot)
{
  ESL_SQ       **sq        = NULL;
  P7_TRACE     **tr        = NULL;
  ESLX_MSAFILE  *afp       = NULL;
  ESL_MSA       *msa       = NULL;
  ESL_ALPHABET  *abc       = (ESL_ALPHABET *) hmm->abc; /* removing const'ness to make compiler happy. Safe. */
  int           *matassign = NULL;
  uint32_t       chksum    = 0;
  int            i,k;
  int            status;

  status = eslx_msafile_Open(&abc, msafile, NULL, eslMSAFILE_UNKNOWN, NULL, &afp);
  if (status != eslOK) eslx_msafile_OpenFailure(afp, status);

  status = eslx_msafile_Read(afp, &msa);
  if (status != eslOK) eslx_msafile_ReadFailure(afp, status);

  if (! (hmm->flags & p7H_CHKSUM)  )  esl_fatal("HMM has no checksum. --mapali unreliable without it.");
  if (! (hmm->flags & p7H_MAP)  )     esl_fatal("HMM has no map. --mapali can't work without it.");
  esl_msa_Checksum(msa, &chksum);
  if (hmm->checksum != chksum)        esl_fatal("--mapali MSA %s isn't same as the one HMM came from (checksum mismatch)", msafile);

  ESL_ALLOC(sq, sizeof(ESL_SQ *)   * msa->nseq);
  ESL_ALLOC(tr, sizeof(P7_TRACE *) * msa->nseq);
  ESL_ALLOC(matassign, sizeof(int) * (msa->alen + 1));

  esl_vec_ISet(matassign, msa->alen+1, 0);
  for (k = 1; k <= hmm->M; k++) matassign[hmm->map[k]] = 1;

  p7_trace_FauxFromMSA(msa, matassign, p7_DEFAULT, tr);

  /* The 'faux' core traces constructed by FauxFromMSA() may contain
   * D->I and I->D transitions.  They may *only* now be passed to
   * p7_tracealign_Seqs(), which can deal with these 'illegal'
   * transitions, in order to exactly reproduce the input --mapali
   * alignment.
   */

  for (i = 0; i < msa->nseq; i++)
    esl_sq_FetchFromMSA(msa, i, &(sq[i]));
      
  *ret_ntot = msa->nseq;
  *ret_tr   = tr;
  *ret_sq   = sq;

  eslx_msafile_Close(afp);
  esl_msa_Destroy(msa);
  free(matassign);
  return eslOK;

 ERROR:
  *ret_ntot = 0;
  *ret_tr   = NULL;
  *ret_sq   = NULL;
  if (afp       != NULL) eslx_msafile_Close(afp);
  if (msa       != NULL) esl_msa_Destroy(msa);
  if (matassign != NULL) free(matassign);
  return status;
}




/*****************************************************************
 * @LICENSE@
 *
 * SVN $URL$
 * SVN $Id: hmmalign.c 3619 2011-07-28 11:14:18Z eddys $
 *****************************************************************/<|MERGE_RESOLUTION|>--- conflicted
+++ resolved
@@ -198,94 +198,9 @@
   for (idx = mapseq; idx < totseq; idx++)
     tr[idx] = p7_trace_CreateWithPP();
 
-<<<<<<< HEAD
-  bg = p7_bg_Create(abc);
-  gm = p7_profile_Create (hmm->M, abc);
-  om = p7_oprofile_Create(hmm->M, abc);
-
-  p7_profile_ConfigUnilocal(gm, hmm, bg, sq[mapseq]->n);
-  p7_oprofile_Convert(gm, om); 
-
-  oxf = p7_omx_Create(hmm->M, sq[mapseq]->n, sq[mapseq]->n);
-  oxb = p7_omx_Create(hmm->M, sq[mapseq]->n, sq[mapseq]->n);	
-  
-
-  /* Collect an OA trace for each sequence that needs to be aligned
-   */
-  for (idx = mapseq; idx < totseq; idx++)
-    {
-      p7_omx_GrowTo(oxf, hmm->M, sq[idx]->n, sq[idx]->n);
-      p7_omx_GrowTo(oxb, hmm->M, sq[idx]->n, sq[idx]->n);
-      
-      p7_oprofile_ReconfigLength(om, sq[idx]->n);
-
-      p7_Forward (sq[idx]->dsq, sq[idx]->n, om,      oxf, &fwdsc);
-      p7_Backward(sq[idx]->dsq, sq[idx]->n, om, oxf, oxb, NULL);
-
-      status = p7_Decoding(om, oxf, oxb, oxb);      /* <oxb> is now overwritten with post probabilities     */
-
-      if (status == eslOK) 
-	{
-	  p7_OptimalAccuracy(om, oxb, oxf, &oasc);      /* <oxf> is now overwritten with OA scores              */
-	  p7_OATrace        (om, oxb, oxf, tr[idx]);    /* tr[idx] is now an OA traceback for seq #idx          */
-	}
-      else if (status == eslERANGE)
-	{	
-	  /* Work around the numeric overflow problem in Decoding()
-	   * xref J3/119-121 for commentary;
-	   * also the note in impl_sse/decoding.c::p7_Decoding().
-	   * 
-	   * In short: p7_Decoding() can overflow in cases where the
-	   * model is in unilocal mode (expects to see a single
-	   * "domain") but the target contains more than one domain.
-	   * In searches, I believe this only happens on repetitive
-	   * garbage, because the domain postprocessor is very good
-	   * about identifying single domains before doing posterior
-	   * decoding. But in hmmalign, we're in unilocal mode
-	   * to begin with, and the user can definitely give us a
-	   * multidomain protein.
-	   * 
-	   * We need to make this far more robust; but that's probably
-	   * an issue to deal with when we really spend some time
-	   * looking hard at hmmalign performance. For now (Nov 2009;
-	   * in beta tests leading up to 3.0 release) I'm more
-	   * concerned with stabilizing the search programs.
-	   * 
-	   * The workaround is to detect the overflow and fail over to
-	   * slow generic routines.
-	   */
-	  if (gxf == NULL) gxf = p7_gmx_Create(hmm->M, sq[idx]->n);
-	  else             p7_gmx_GrowTo(gxf,  hmm->M, sq[idx]->n);
-
-	  if (gxb == NULL) gxb = p7_gmx_Create(hmm->M, sq[idx]->n);
-	  else             p7_gmx_GrowTo(gxb,  hmm->M, sq[idx]->n);
-
-	  p7_profile_SetLength(gm, sq[idx]->n);
-
-	  p7_GForward (sq[idx]->dsq, sq[idx]->n, gm, gxf, &fwdsc);
-	  p7_GBackward(sq[idx]->dsq, sq[idx]->n, gm, gxb, NULL);
-	  p7_GDecoding(gm, gxf, gxb, gxb);
-	  p7_GOptimalAccuracy(gm, gxb, gxf, &oasc);
-	  p7_GOATrace        (gm, gxb, gxf, tr[idx]);
-	  p7_gmx_Reuse(gxf);
-	  p7_gmx_Reuse(gxb);
-	}
- 
-      p7_omx_Reuse(oxf);
-      p7_omx_Reuse(oxb);
-    }
-
-#if 0
-  for (idx = 0; idx < nseq; idx++)
-    p7_trace_DumpAnnotated(stdout, tr[idx], gm, sq[idx]->dsq);
-#endif
-
-  p7_tracealign_Seqs(sq, tr, totseq, om->M, msaopts, &msa);
-=======
   p7_tracealign_computeTraces(hmm, sq, mapseq, totseq - mapseq, tr);
 
   p7_tracealign_Seqs(sq, tr, totseq, hmm->M, msaopts, hmm, &msa);
->>>>>>> be330d6c
 
   eslx_msafile_Write(ofp, msa, outfmt);
 
