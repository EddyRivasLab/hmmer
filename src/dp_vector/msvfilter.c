/* The MSV filter implementation; SSE version.
 * 
 * A "filter" is a one-row, O(M), DP implementation that calculates an
 * approximated nat score (i.e. in limited precision - here, uchar)
 * and may have limited numeric range. It will return <eslERANGE> if
 * its numeric range is exceeded, in which case the caller will have
 * to obtain the score by another (probably slower) method.
 * 
 * Contents:
 *   1. p7_MSVFilter() implementation
 *   2. Benchmark driver
 *   3. Unit tests
 *   4. Test driver
 *   5. Example
 *   6. Copyright and license information
 */
#include "p7_config.h"

#include <stdio.h>
#include <math.h>

#if p7_CPU_ARCH == intel
#include <xmmintrin.h>		/* SSE  */
#include <emmintrin.h>		/* SSE2 */
<<<<<<< HEAD
#ifdef HAVE_AVX2
=======
#include "x86intrin.h"
#ifdef p7_build_AVX2
>>>>>>> 329749dc
  #include <immintrin.h>  /* AVX2 */
  //#include "esl_avx.h"
#endif
#ifdef HAVE_AVX512
  #include <immintrin.h>  /* AVX-512 */
#endif
#endif /* intel */
#include "easel.h"
#include "esl_sse.h"
#include "esl_gumbel.h"

#include "base/p7_hmmwindow.h"
#include "search/p7_pipeline.h"

#include "dp_vector/p7_oprofile.h"
#include "dp_vector/p7_filtermx.h"
#include "dp_vector/ssvfilter.h"
#include "dp_vector/msvfilter.h"


//uint64_t SSV_time, MSV_time;
//uint64_t full_MSV_calls;
/*****************************************************************
 * 1. The p7_MSVFilter() DP implementation.
 *****************************************************************/
 /* Note: This function is just a wrapper that calls the appropriate SIMD
  * version of the MSVFilter function.  Wherever possible, you should
  * call the correct version directly, but this dispatch function is included 
  * for correctness */


/* Function:  p7_MSVFilter()
 * Synopsis:  Calculates MSV score, vewy vewy fast, in limited precision.
 *
 * Purpose:   Calculates an approximation of the MSV score for sequence
 *            <dsq> of length <L> residues, using optimized profile <om>,
 *            and the one-row DP matrix <ox>. Return the 
 *            estimated MSV score (in nats) in <ret_sc>.
 *            
 *            Score may overflow (and will, on high-scoring
 *            sequences), but will not underflow.
 *            
 *            <ox> will be resized if needed. It's fine if it was
 *            just <_Reuse()'d> from a previous, smaller profile.
 *            
 *            The model may be in any mode, because only its match
 *            emission scores will be used. The MSV filter inherently
 *            assumes a multihit local mode, and uses its own special
 *            state transition scores, not the scores in the profile.
 *
 * Args:      dsq     - digital target sequence, 1..L
 *            L       - length of dsq in residues          
 *            om      - optimized profile
 *            ox      - filter DP matrix (one row)
 *            ret_sc  - RETURN: MSV score (in nats)          
 *                      
 * Returns:   <eslOK> on success.
 *            <eslERANGE> if the score overflows the limited range; in
 *            this case, this is a high-scoring hit.
 *            <ox> may have been resized.
 *
 * Throws:    <eslEMEML> if <ox> reallocation fails.
 */

int
p7_MSVFilter(const ESL_DSQ *dsq, int L, const P7_OPROFILE *om, P7_FILTERMX *ox, float *ret_sc)
{
 switch(om->simd){
    case SSE:
      return p7_MSVFilter_sse(dsq, L, om, ox, ret_sc);
      break;
    case AVX:
      return p7_MSVFilter_avx(dsq, L, om, ox, ret_sc);
      break;
    case AVX512:
      return p7_MSVFilter_avx512(dsq, L, om, ox, ret_sc);
      break;
    case NEON:
      return p7_MSVFilter_neon(dsq, L, om, ox, ret_sc);
      break;
    case NEON64:
      return p7_MSVFilter_neon64(dsq, L, om, ox, ret_sc);
      break;
    default:
      p7_Fail("Unrecognized SIMD type passed to p7_MSVFilter");  
  }
  }

/*------------------ end, p7_MSVFilter() ------------------------*/



/* Function:  p7_SSVFilter_longtarget()
 * Synopsis:  Finds windows with SSV scores above some threshold (vewy vewy fast, in limited precision)
 *
 * Purpose:   Calculates an approximation of the SSV (single ungapped diagonal)
 *            score for regions of sequence <dsq> of length <L> residues, using
 *            optimized profile <om>, and a preallocated one-row DP matrix <ox>,
 *            and captures the positions at which such regions exceed the score
 *            required to be significant in the eyes of the calling function,
 *            which depends on the <bg> and <p> (usually p=0.02 for nhmmer).
 *            Note that this variant performs only SSV computations, never
 *            passing through the J state - the score required to pass SSV at
 *            the default threshold (or less restrictive) is sufficient to
 *            pass MSV in essentially all DNA models we've tested.
 *
 *            Above-threshold diagonals are captured into a preallocated list
 *            <windowlist>. Rather than simply capturing positions at which a
 *            score threshold is reached, this function establishes windows
 *            around those high-scoring positions, using scores in <msvdata>.
 *            These windows can be merged by the calling function.
 *
 *
 * Args:      dsq     - digital target sequence, 1..L
 *            L       - length of dsq in residues
 *            om      - optimized profile
 *            ox      - DP matrix
 *            msvdata    - compact representation of substitution scores, for backtracking diagonals
 *            bg         - the background model, required for translating a P-value threshold into a score threshold
 *            P          - p-value below which a region is captured as being above threshold
 *            windowlist - preallocated container for all hits (resized if necessary)
 *
 *
 * Note:      We misuse the matrix <ox> here, using only a third of the
 *            first dp row, accessing it as <dp[0..Q-1]> rather than
 *            in triplets via <{MDI}MX(q)> macros, since we only need
 *            to store M state values. We know that if <ox> was big
 *            enough for normal DP calculations, it must be big enough
 *            to hold the MSVFilter calculation.
 *
 * Returns:   <eslOK> on success.
 *
 * Throws:    <eslEINVAL> if <ox> allocation is too small.
 */
int
p7_SSVFilter_longtarget(const ESL_DSQ *dsq, int L, P7_OPROFILE *om, P7_FILTERMX *ox, const P7_SCOREDATA *msvdata,
                        P7_BG *bg, double P, P7_HMM_WINDOWLIST *windowlist)
{
 switch(om->simd){
    case SSE:
      return p7_SSVFilter_longtarget_sse(dsq, L, om, ox, msvdata, bg, P, windowlist);
      break;
    case AVX:
      return p7_SSVFilter_longtarget_avx(dsq, L, om, ox, msvdata, bg, P, windowlist);
      break;
    case AVX512:
      return p7_SSVFilter_longtarget_avx512(dsq, L, om, ox, msvdata, bg, P, windowlist);
      break;
    case NEON: 
      return p7_SSVFilter_longtarget_neon(dsq, L, om, ox, msvdata, bg, P, windowlist);
      break;
    case NEON64: 
      return p7_SSVFilter_longtarget_neon64(dsq, L, om, ox, msvdata, bg, P, windowlist);
      break;
    default:
      p7_Fail("Unrecognized SIMD type passed to p7_SSVFilter_longtarget");  
  }


}



/*****************************************************************
 * 2. Benchmark driver.
 *****************************************************************/
/* The benchmark driver an additional non-benchmarking options
 * to facilitate small-scale (by-eye) comparison of MSV scores against
 * other implementations, for debugging purposes.
 * The -x option compares against an emulation that should give
 * exactly the same scores. The emulation is achieved by jiggering the
 * fp scores in a generic profile to disallow gaps, have the same
 * rounding and precision as the uint8_t's MSVFilter() is using, and
 * to make the same post-hoc corrections for the NN, CC, JJ
 * contributions to the final nat score; under these contrived
 * circumstances, p7_ReferenceViterbi() gives the same scores as
 * p7_MSVFilter().
 * 
 * For using -x, you probably also want to limit the number of
 * generated target sequences, using -N10 or -N100 for example.
 */
#ifdef p7MSVFILTER_BENCHMARK
/* 
   ./msvfilter_benchmark <hmmfile>            runs benchmark 
   ./msvfilter_benchmark -N100 -x <hmmfile>   compare scores to exact emulation
 */
#include "p7_config.h"

#include "easel.h"
#include "esl_alphabet.h"
#include "esl_getopts.h"
#include "esl_random.h"
#include "esl_randomseq.h"
#include "esl_stopwatch.h"

#include "hmmer.h"

static ESL_OPTIONS options[] = {
  /* name           type      default  env  range toggles reqs incomp  help                                       docgroup*/
  { "-h",        eslARG_NONE,   FALSE, NULL, NULL,  NULL,  NULL, NULL, "show brief help on version and usage",             0 },
  { "-s",        eslARG_INT,     "42", NULL, NULL,  NULL,  NULL, NULL, "set random number seed to <n>",                    0 },
  { "-x",        eslARG_NONE,   FALSE, NULL, NULL,  NULL,  NULL, NULL, "equate scores to trusted implementation (debug)",  0 },
  { "-L",        eslARG_INT,    "400", NULL, "n>0", NULL,  NULL, NULL, "length of random target seqs",                     0 },
  { "-N",        eslARG_INT,  "50000", NULL, "n>0", NULL,  NULL, NULL, "number of random target seqs",                     0 },
  {  0, 0, 0, 0, 0, 0, 0, 0, 0, 0 },
};
static char usage[]  = "[-options] <hmmfile>";
static char banner[] = "benchmark driver for MSVFilter() implementation";

int 
main(int argc, char **argv)
{
  ESL_GETOPTS    *go      = p7_CreateDefaultApp(options, 1, argc, argv, banner, usage);
  char           *hmmfile = esl_opt_GetArg(go, 1);
  ESL_STOPWATCH  *w       = esl_stopwatch_Create();
  ESL_RANDOMNESS *r       = esl_randomness_CreateFast(esl_opt_GetInteger(go, "-s"));
  ESL_ALPHABET   *abc     = NULL;
  P7_HMMFILE     *hfp     = NULL;
  P7_HMM         *hmm     = NULL;
  P7_BG          *bg      = NULL;
  P7_PROFILE     *gm      = NULL;
  P7_OPROFILE    *om      = NULL;
  P7_FILTERMX    *ox      = NULL;
  P7_REFMX       *gx      = NULL;
  int             L       = esl_opt_GetInteger(go, "-L");
  int             N       = esl_opt_GetInteger(go, "-N");
  ESL_DSQ        *dsq     = malloc(sizeof(ESL_DSQ) * (L+2));
  int             i;
  float           sc1, sc2;
  double          base_time, bench_time, Mcs;

  if (p7_hmmfile_OpenE(hmmfile, NULL, &hfp, NULL) != eslOK) p7_Fail("Failed to open HMM file %s", hmmfile);
  if (p7_hmmfile_Read(hfp, &abc, &hmm)            != eslOK) p7_Fail("Failed to read HMM");

  bg = p7_bg_Create(abc);
  p7_bg_SetLength(bg, L);
  gm = p7_profile_Create(hmm->M, abc);
  p7_profile_ConfigLocal(gm, hmm, bg, L);
  om = p7_oprofile_Create(gm->M, abc);
  p7_oprofile_Convert(gm, om);
  p7_oprofile_ReconfigLength(om, L);

  if (esl_opt_GetBoolean(go, "-x")) p7_profile_SameAsMF(om, gm);

  ox = p7_filtermx_Create(gm->M);
  gx = p7_refmx_Create(gm->M, L);

  /* Get a baseline time: how long it takes just to generate the sequences */
  esl_stopwatch_Start(w);
  for (i = 0; i < N; i++)
    esl_rsq_xfIID(r, bg->f, abc->K, L, dsq);
  esl_stopwatch_Stop(w);
  base_time = w->user;

  esl_stopwatch_Start(w);
  for (i = 0; i < N; i++)
    {
      esl_rsq_xfIID(r, bg->f, abc->K, L, dsq);
      p7_MSVFilter    (dsq, L, om, ox, &sc1);   

      /* -x option: compare generic to fast score in a way that should give exactly the same result */
      if (esl_opt_GetBoolean(go, "-x"))
	{
	  p7_ReferenceViterbi(dsq, L, gm, gx, NULL, &sc2); 
	  sc2 /= om->scale_b;
	  if (om->mode == p7_UNILOCAL)   sc2 -= 2.0; /* that's ~ L \log \frac{L}{L+2}, for our NN,CC,JJ */
	  else if (om->mode == p7_LOCAL) sc2 -= 3.0; /* that's ~ L \log \frac{L}{L+3}, for our NN,CC,JJ */
	  printf("%.4f %.4f\n", sc1, sc2);  
	}
    }
  esl_stopwatch_Stop(w);
  bench_time = w->user - base_time;
  Mcs        = (double) N * (double) L * (double) gm->M * 1e-6 / (double) bench_time;
  esl_stopwatch_Display(stdout, w, "# CPU time: ");
  printf("# M    = %d\n",   gm->M);
  printf("# %.1f Mc/s\n", Mcs);

  free(dsq);
  p7_filtermx_Destroy(ox);
  p7_refmx_Destroy(gx);
  p7_oprofile_Destroy(om);
  p7_profile_Destroy(gm);
  p7_bg_Destroy(bg);
  p7_hmm_Destroy(hmm);
  p7_hmmfile_Close(hfp);
  esl_alphabet_Destroy(abc);
  esl_stopwatch_Destroy(w);
  esl_randomness_Destroy(r);
  esl_getopts_Destroy(go);
  return 0;
}
#endif /*p7MSVFILTER_BENCHMARK*/
/*------------------ end, benchmark driver ----------------------*/




/*****************************************************************
 * 3. Unit tests
 *****************************************************************/
#ifdef p7MSVFILTER_TESTDRIVE
#include "esl_random.h"
#include "esl_randomseq.h"

#include "dp_reference/p7_refmx.h"
#include "dp_reference/reference_viterbi.h"

/* utest_comparison()
 * 
 * MSV is tested against reference Viterbi, after configuring a
 * generic profile such that its scores should match MSV scores,
 * using p7_profile_SameAsMF().
 *
 * We sample a random model of length <M>, and score <N> random test
 * sequences of length <L>. 
 * 
 * Because MSV scores can overflow, wedon't sample high-scoring
 * homologs for this test. Indeed, here we assume that we don't
 * accidentally generate a high-scoring random sequence that overflows
 * MSVFilter()'s limited range -- if we do, the score comparison will
 * fail.
 */
static void
utest_comparison(ESL_RANDOMNESS *r, ESL_ALPHABET *abc, P7_BG *bg, int M, int L, int N)
{
 P7_HARDWARE *hw;
  if ((hw = p7_hardware_Create ()) == NULL)  p7_Fail("Couldn't get HW information data structure"); 
  P7_HMM      *hmm = NULL;
  P7_PROFILE  *gm  = NULL;
  P7_OPROFILE *om  = NULL;
  ESL_DSQ     *dsq = malloc(sizeof(ESL_DSQ) * (L+2));
  P7_FILTERMX *ox  = p7_filtermx_Create(M, hw->simd);
  P7_REFMX    *gx  = p7_refmx_Create(M, L);
  float sc1, sc2;

  p7_oprofile_Sample(r, abc, bg, M, L, &hmm, &gm, &om);
  p7_profile_SameAsMF(om, gm);
#if 0
  p7_oprofile_Dump(stdout, om);                   /* dumps the optimized profile */
  p7_filtermx_SetDumpMode(ox, stdout, TRUE);      /* makes the fast DP algorithms dump their matrices */
#endif

  while (N--)
    {
      esl_rsq_xfIID(r, bg->f, abc->K, L, dsq);

      p7_MSVFilter        (dsq, L, om, ox,       &sc1);
      p7_ReferenceViterbi (dsq, L, gm, gx, NULL, &sc2);
#if 0
      p7_refmx_Dump(stdout, gx);   /* dumps a generic DP matrix */
#endif

      sc2 = sc2 / om->scale_b - 3.0f;
      if (fabs(sc1-sc2) > 0.001) esl_fatal("msv filter unit test failed: scores differ (%.2f, %.2f)", sc1, sc2);

      p7_filtermx_Reuse(ox);
      p7_refmx_Reuse(gx);
    }

  free(dsq);
  p7_hmm_Destroy(hmm);
  p7_filtermx_Destroy(ox);
  p7_refmx_Destroy(gx);
  p7_profile_Destroy(gm);
  p7_oprofile_Destroy(om);
}
#endif /*p7MSVFILTER_TESTDRIVE*/
/*-------------------- end, unit tests --------------------------*/




/*****************************************************************
 * 4. Test driver
 *****************************************************************/
#ifdef p7MSVFILTER_TESTDRIVE
#include "p7_config.h"

#include "easel.h"
#include "esl_alphabet.h"
#include "esl_getopts.h"

#include "hmmer.h"

static ESL_OPTIONS options[] = {
  /* name           type      default  env  range toggles reqs incomp  help                                       docgroup*/
  { "-h",        eslARG_NONE,   FALSE, NULL, NULL,  NULL,  NULL, NULL, "show brief help on version and usage",           0 },
  { "-s",        eslARG_INT,     "42", NULL, NULL,  NULL,  NULL, NULL, "set random number seed to <n>",                  0 },
  { "-v",        eslARG_NONE,   FALSE, NULL, NULL,  NULL,  NULL, NULL, "be verbose",                                     0 },
  { "-L",        eslARG_INT,    "200", NULL, NULL,  NULL,  NULL, NULL, "size of random sequences to sample",             0 },
  { "-M",        eslARG_INT,    "145", NULL, NULL,  NULL,  NULL, NULL, "size of random models to sample",                0 },
  { "-N",        eslARG_INT,    "100", NULL, NULL,  NULL,  NULL, NULL, "number of random sequences to sample",           0 },
  {  0, 0, 0, 0, 0, 0, 0, 0, 0, 0 },
};
static char usage[]  = "[-options]";
static char banner[] = "test driver for the SSE MSVFilter() implementation";

int
main(int argc, char **argv)
{
  ESL_GETOPTS    *go   = p7_CreateDefaultApp(options, 0, argc, argv, banner, usage);
  ESL_RANDOMNESS *r    = esl_randomness_CreateFast(esl_opt_GetInteger(go, "-s"));
  ESL_ALPHABET   *abc  = NULL;
  P7_BG          *bg   = NULL;
  int             M    = esl_opt_GetInteger(go, "-M");
  int             L    = esl_opt_GetInteger(go, "-L");
  int             N    = esl_opt_GetInteger(go, "-N");

  fprintf(stderr, "## %s\n", argv[0]);
  fprintf(stderr, "#  rng seed = %" PRIu32 "\n", esl_randomness_GetSeed(r));

  /* First round of tests for DNA alphabets.  */
  if ((abc = esl_alphabet_Create(eslDNA)) == NULL)  esl_fatal("failed to create alphabet");
  if ((bg = p7_bg_Create(abc))            == NULL)  esl_fatal("failed to create null model");

  if (esl_opt_GetBoolean(go, "-v")) printf("MSVFilter() tests, DNA\n");
  utest_comparison(r, abc, bg, M, L, N);   /* normal sized models */
  utest_comparison(r, abc, bg, 1, L, 10);  /* size 1 models       */
  utest_comparison(r, abc, bg, M, 1, 10);  /* size 1 sequences    */

  esl_alphabet_Destroy(abc);
  p7_bg_Destroy(bg);

  if ((abc = esl_alphabet_Create(eslAMINO)) == NULL)  esl_fatal("failed to create alphabet");
  if ((bg = p7_bg_Create(abc))              == NULL)  esl_fatal("failed to create null model");

  if (esl_opt_GetBoolean(go, "-v")) printf("MSVFilter() tests, protein\n");
  utest_comparison(r, abc, bg, M, L, N);   
  utest_comparison(r, abc, bg, 1, L, 10);  
  utest_comparison(r, abc, bg, M, 1, 10);  

  esl_alphabet_Destroy(abc);
  p7_bg_Destroy(bg);
  esl_getopts_Destroy(go);
  esl_randomness_Destroy(r);

  fprintf(stderr, "#  status = ok\n");
  return eslOK;
}
#endif /*p7MSVFILTER_TESTDRIVE*/



/*****************************************************************
 * 5. Example
 *****************************************************************/

#ifdef p7MSVFILTER_EXAMPLE
/* A minimal example.
   Also useful for debugging on small HMMs and sequences.

   ./msvfilter_example <hmmfile> <seqfile>
 */ 
#include "p7_config.h"

#include "easel.h"
#include "esl_alphabet.h"
#include "esl_getopts.h"
#include "esl_gumbel.h"
#include "esl_sq.h"
#include "esl_sqio.h"

#include "hmmer.h"

static ESL_OPTIONS options[] = {
  /* name           type      default  env  range toggles reqs incomp  help                                       docgroup*/
  { "-h",        eslARG_NONE,   FALSE, NULL, NULL,  NULL,  NULL, NULL, "show brief help on version and usage",             0 },
  { "-1",        eslARG_NONE,   FALSE, NULL, NULL,  NULL,  NULL, NULL, "output in one line awkable format",                0 },
  { "-P",        eslARG_NONE,   FALSE, NULL, NULL,  NULL,  NULL, NULL, "output in profmark format",                        0 },
  {  0, 0, 0, 0, 0, 0, 0, 0, 0, 0 },
};
static char usage[]  = "[-options] <hmmfile> <seqfile>";
static char banner[] = "example of MSV filter algorithm";

int 
main(int argc, char **argv)
{
  ESL_GETOPTS    *go      = p7_CreateDefaultApp(options, 2, argc, argv, banner, usage);
  char           *hmmfile = esl_opt_GetArg(go, 1);
  char           *seqfile = esl_opt_GetArg(go, 2);
  ESL_ALPHABET   *abc     = NULL;
  P7_HMMFILE     *hfp     = NULL;
  P7_HMM         *hmm     = NULL;
  P7_BG          *bg      = NULL;
  P7_PROFILE     *gm      = NULL;
  P7_OPROFILE    *om      = NULL;
  P7_FILTERMX    *ox      = NULL;
  ESL_SQ         *sq      = NULL;
  ESL_SQFILE     *sqfp    = NULL;
  int             format  = eslSQFILE_UNKNOWN;
  float           msvraw, nullsc, msvscore;
  double          P;
  int             status;

  /* Read in one HMM */
  if (p7_hmmfile_OpenE(hmmfile, NULL, &hfp, NULL) != eslOK) p7_Fail("Failed to open HMM file %s", hmmfile);
  if (p7_hmmfile_Read(hfp, &abc, &hmm)            != eslOK) p7_Fail("Failed to read HMM");

  /* Open sequence file for reading */
  sq     = esl_sq_CreateDigital(abc);
  status = esl_sqfile_Open(seqfile, format, NULL, &sqfp);
  if      (status == eslENOTFOUND) p7_Fail("No such file.");
  else if (status == eslEFORMAT)   p7_Fail("Format unrecognized.");
  else if (status == eslEINVAL)    p7_Fail("Can't autodetect stdin or .gz.");
  else if (status != eslOK)        p7_Fail("Open failed, code %d.", status);

  /* create default null model, then create and optimize profile */
  bg = p7_bg_Create(abc);
  p7_bg_SetLength(bg, sq->n);
  gm = p7_profile_Create(hmm->M, abc);
  p7_profile_ConfigLocal(gm, hmm, bg, sq->n);
  om = p7_oprofile_Create(gm->M, abc);
  p7_oprofile_Convert(gm, om);

  ox = p7_filtermx_Create(gm->M);

  /* Useful to place and compile in for debugging: 
     p7_oprofile_Dump(stdout, om);                  dumps the optimized profile
     p7_filtermx_SetDumpMode(ox, stdout, TRUE);     makes the fast DP algorithms dump their matrices
     p7_oprofile_SameMSV(om, gm);
  */

  while ((status = esl_sqio_Read(sqfp, sq)) == eslOK)
    {
      p7_oprofile_ReconfigLength(om, sq->n);
      p7_bg_SetLength(bg,            sq->n);

      p7_filtermx_GrowTo(ox, om->M) ;

      p7_MSVFilter   (sq->dsq, sq->n, om, ox, &msvraw);  
      p7_bg_NullOne  (bg, sq->dsq, sq->n, &nullsc);
      msvscore = (msvraw - nullsc) / eslCONST_LOG2;
      P        = esl_gumbel_surv(msvscore,  om->evparam[p7_MMU],  om->evparam[p7_MLAMBDA]);

      if (esl_opt_GetBoolean(go, "-1"))
	{
	  printf("%-30s  %-20s  %9.2g  %7.2f\n", sq->name, hmm->name, P, msvscore);
	}
      else if (esl_opt_GetBoolean(go, "-P"))
	{ /* output suitable for direct use in profmark benchmark postprocessors: */
	  printf("%g  %.2f  %s  %s\n", P, msvscore, sq->name, hmm->name);
	}
      else
	{
	  printf("target sequence:         %s\n",        sq->name);
	  printf("msv filter raw score:    %.2f nats\n", msvraw);
	  printf("null score:              %.2f nats\n", nullsc);
	  printf("per-seq score:           %.2f bits\n", msvscore);
	  printf("P-value:                 %g\n",        P);
	  puts("\n");
	}
      
      p7_filtermx_Reuse(ox);
      esl_sq_Reuse(sq);
    }

  /* cleanup */
  esl_sq_Destroy(sq);
  esl_sqfile_Close(sqfp);
  p7_filtermx_Destroy(ox);
  p7_oprofile_Destroy(om);
  p7_profile_Destroy(gm);
  p7_bg_Destroy(bg);
  p7_hmm_Destroy(hmm);
  p7_hmmfile_Close(hfp);
  esl_alphabet_Destroy(abc);
  esl_getopts_Destroy(go);
  return 0;
}
#endif /*p7MSVFILTER_EXAMPLE*/
/*---------------------- end, example ---------------------------*/


/*****************************************************************
 * @LICENSE@
 * 
 * SVN $URL$
 * SVN $Id$
 *****************************************************************/


<|MERGE_RESOLUTION|>--- conflicted
+++ resolved
@@ -22,19 +22,15 @@
 #if p7_CPU_ARCH == intel
 #include <xmmintrin.h>		/* SSE  */
 #include <emmintrin.h>		/* SSE2 */
-<<<<<<< HEAD
 #ifdef HAVE_AVX2
-=======
 #include "x86intrin.h"
-#ifdef p7_build_AVX2
->>>>>>> 329749dc
   #include <immintrin.h>  /* AVX2 */
-  //#include "esl_avx.h"
 #endif
 #ifdef HAVE_AVX512
   #include <immintrin.h>  /* AVX-512 */
 #endif
 #endif /* intel */
+ 
 #include "easel.h"
 #include "esl_sse.h"
 #include "esl_gumbel.h"
