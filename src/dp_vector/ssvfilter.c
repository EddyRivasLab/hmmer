/* The SSV filter implementation; SSE version.
 * 
 * Contents:
 *   1. Introduction
 *   2. p7_SSVFilter() implementation
 *   3. Copyright and license information
 * 
 * Bjarne Knudsen, CLC Bio
 * SVN $Id$
 */

/*****************************************************************
 * 1. Introduction
 *****************************************************************/
 
/* Here is a description of the major ideas going into this
 * implementation of the SSV filter.
 *
 *
 * REMOVING THE J STATE
 * ====================
 *
 * The original MSV filter allows use of the J state to chain together
 * multiple matches in different diagonals. Thus, a full match can
 * consist of diagonal match followed by the J state and then another
 * diagonal match later in the sequence.  Going through the J state
 * has a certain price so for the full match to contain two different
 * diagonal matches connected by the J state, each of the individual
 * diagonal matches must score higher than the cost of going through
 * the J state.
 *
 * It turns out that even the best match in a model-sequence
 * comparison rarely scores higher than the cost of going through the
 * J state. This is the basis of the idea used here, which is to
 * completely ignore the J state. To avoid this leading to false
 * negatives, we check the resulting maximum score against the cost of
 * the going through the J state. In the rare cases where the J state
 * may in fact have been used, we return eslNORESULT. This indicates
 * to the original J state that it should recalculate the score.
 *
 * Since removing the J state allows significant improvements in
 * speed, the extra overhead of having to go through the original MSV
 * filter in about 1% of the cases is not a problem.
 *
 * Note that for the score to actually be different, we need two
 * diagonals to have a high scoring match, but we cannot easily check
 * for that. Thus, oftentimes the re-calculated score in the original
 * MSV filter will be the same as without the J state.
 *
 * The code governing the use of the J state in the original filter is:
 *
 *   xEv = _mm_subs_epu8(xEv, tecv);
 *   xJv = _mm_max_epu8(xJv,xEv);
 *   xBv = _mm_max_epu8(basev, xJv);
 *
 * So for an xE value to be high enough to affect xJ, the following
 * inequality must be true:
 *
 *   xJ = xE - om->tec_b > om->base_b
 *
 * We defer this check until the final maximal xE value has been
 * calculated. If the above holds true, we return eslNORESULT.
 *
 * Since the J state is removed, the xBv vector is constant, so we can
 * set it once an for all to a vector where all entries are:
 *
 *   om->base_b - om->tjb_b - om->tbm_b
 *
 * But see the following section for why this is changed for other
 * reasons.
 *
 *
 * INTERNAL LOOP ADJUSTMENT AND IMPLICATIONS
 * =========================================
 *
 * The following assumes that we have already gotten rid of the J
 * state.
 *
 * Here is an analysis of what is going on in the central loop. The
 * original code is:
 *
 *   1: sv  = _mm_max_epu8(sv, xBv);
 *   2: sv  = _mm_adds_epu8(sv, biasv);      
 *   3: sv  = _mm_subs_epu8(sv, *rsc); rsc++;
 *   4: xEv = _mm_max_epu8(xEv, sv);	
 *
 * Here is a line by line description:
 *
 *   1: If sv is below xBv, it is set to xBv. xBv is the begin score,
 *      which is om->base_b - om->tjb_b - om->tbm_b.
 *
 *   2: The bias (om->bias_b) is added. This is done since we are
 *      using unsigned numbers and the score can be both positive and
 *      negative. The bias is the negative of the highest value the
 *      real match scores may have.
 *
 *   3: The match score (and bias) is subtracted. The subtracted score
 *      must be positive since we using are unsigned bytes, thus the
 *      score subtracted here is the one adjusted for bias. We also
 *      progress to the next match score (rsc++).
 *
 *   4: The global maximum is updated.
 *
 * When the everything has been traversed, xEv is checked for a number
 * of conditions. First, the maximum value is extracted to xE, though.
 *
 * if xE is greater than or equal to 255 - om->bias_b, there may have
 * been an overflow, and the result is reported as infinite.
 *
 * Since we ignored the J state, we have to check whether it could
 * potentially have been used, possibly resulting in a higher
 * score. This is the case if (xE - om->tec_b) > om->base_b. The left
 * side of the check is the highest score that xJ could have
 * attained. In the original MSV filter this score would only have
 * affected the begin scores if this xJ value exceeded
 * om->base_b. This explains the check.
 *
 * Now, we optimize this internal loop by using two ideas:
 *
 *   A: Get rid of line 1 by using saturation. This can be done
 *      because xBv is a constant vector after getting rid of the J
 *      state.
 *
 *   B: Combine lines 2 and 3 by using a single signed subtraction
 *      instead of an unsigned addition followed by an unsigned
 *      subtraction.
 *
 * It is a challenge that SSE2 does not have a signed byte max
 * operation, yet we need to subtract a signed byte in idea B. First
 * the new code, then the explanation:
 *
 *   sv   = _mm_subs_epi8(sv, *rsc); rsc++;
 *   xEv  = _mm_max_epu8(xEv, sv);
 *
 * The last line is unchanged, i.e. the overall max is still done as
 * an unsigned maximum. The subtraction is saturated to satisfy idea A
 * and it is signed to satisfy idea B.
 *
 * To make the saturation work in the lower end of the scale, the
 * begin scores have to equal signed -128 which is the same as
 * unsigned 128, or a bit value of 10000000.  Thus, we basically shift
 * the calculation with a (signed) value of -(om->base_b - om->tjb_b -
 * om->tbm_b + 128), which takes the original begin value to -128.
 *
 * Since we are using an unsigned maximum, the signed saturation at
 * +127 will not work. Thus, if the score gets high enough, we are
 * going to pass from signed negative values to non-negative values
 * without any saturation kicking in. In the unsigned domain this
 * basically constitutes an overflow from 255 to 0. This means that we
 * may miss a high score of it crosses this boundary.
 *
 * The highest positive effect that the subtraction can have is to add
 * om->bias_b, since this is the highest real match score. So only
 * scores strictly higher than 255 - om->bias_b in the unsigned domain
 * may cause an overflow. In the signed domain this corresponds to -1
 * - om->bias_b.
 *
 * When the calculation is all done, we may check xE against this
 * boundary to determine if an overflow might have occurred. The other
 * thing to consider is the check for whether the J state may have
 * been used. This happens when:
 *
 *   (xE + (om->base_b - om->tjb_b - om->tbm_b - 128) - om->tec_b)
 *           > om->base_b. 
 *
 *   <=>   xE > om->tjb_b + om->tbm_b + om->tec_b + 128
 *
 * Thus, we have these two checks:
 *
 *   xE >= 255 - om->bias_b                        (possible overflow)
 *
 *   xE > om->tjb_b + om->tbm_b + om->tec_b - 128  (possible J state)
 *
 * To avoid having to call too many false positives, we do not want
 * the overflow to occur before the J state becomes possible. This
 * mean that we want:
 *
 *   (Overflow => J state)
 *
 *   <=>  255 - om->bias_b > om->tjb_b + om->tbm_b + om->tec_b + 128
 *
 *   <=>  om->tjb_b + om->tbm_b + om->tec_b + om->bias_b < 127
 *
 * The worst case bias is 19, om->tec_B is 3 for a sequence length of
 * L and a model length of M, we have:
 *
 *   om->tjb_b = 3 * logf(3 / (L + 3))
 *   om->tbm_b = 3 * logf(2 / (M * (M + 1)))
 *
 * So if the sequence length is L = 1,000,000, the longest possible
 * model where the above holds true is M = 482. If the model size is M
 * = 2,295 (the largest in Pfam 23.0), the longest sequence length
 * where the condition is true is L = 43,786. So, the condition is not
 * always true, but typically, it is. And, importantly, it can be
 * checked.
 *
 * A final thing to consider is what to do on an overflow. Since we
 * shifted the baseline for the calculation, the question is if an
 * overflow is necessarily going to happen in the original MSV
 * filter. This is true when our baseline as no higher than the
 * original MSV filter baseline.  Thus, when the following holds we
 * know that an overflow will occur for the original filter:
 *
 *   om->base_b - om->tjb_b - om->tbm_b >= 128
 *
 * If it does not hold, we are not sure what the true result is and we
 * have to indicate that in the return value.
 *
 * Since we perform a single signed subtraction instead of an unsigned
 * addition followed by in unsigned subtraction, a new set of match
 * scores have been introduced in the P7_OPROFILE structure. These are
 * called sb where the originals are rb.
 *
 *
 * EXPLANATION OF THE CODE
 * =======================
 *
 * The basic idea is to traverse the sequence while analyzing only
 * enough diagonals that they may residue in registers rather than
 * memory. This may require several traversals of the sequence, but
 * this is still worth it due to reduced memory access.
 *
 * So we have a basic calculation concept where we fill out some
 * number of adjacent striped diagonal vectors throughout the whole
 * sequence. Consider a simple case where we have two registers, A and
 * B and they each have only two fields instead of 16. In one sweep of
 * a sequence we calculate the following matrix cells:
 *
 *     |  BA  BA  BA  BA  BA  BA  BA
 *     | BA  BA  BA  BA  BA  BA  BA 
 *     |BA  BA  BA  BA  BA  BA  BA  
 *   H |A  BA  BA  BA  BA  BA  BA  B
 *   M |  BA  BA  BA  BA  BA  BA  BA
 *   M | BA  BA  BA  BA  BA  BA  BA 
 *     |BA  BA  BA  BA  BA  BA  BA  
 *     |A  BA  BA  BA  BA  BA  BA  B
 *      ----------------------------
 *                Sequence
 *
 * When the top entry in one of the vectors hits the top, the vector
 * must be left shifted to be ready for the next column. This first
 * happens to the last vector (B), then in the following round to the
 * first vector (A).
 *
 * This means that the sweep contains two different phases: one where
 * vectors are being moved without shifting and then a phase where the
 * vectors are being shifted one by one until the have all been
 * shifted. If we have Q sets of 16 diagonal and we have w registers
 * in use, the first phase takes Q - w rounds and the second phase
 * takes w rounds and we are back where we started. This is done until
 * the sequence ends.
 *
 * After having done this, we do another sweep, where we calculate the
 * remaining cells:
 *
 *     |BA  BA  BA  BA  BA  BA  BA  
 *     |A  BA  BA  BA  BA  BA  BA  B
 *     |  BA  BA  BA  BA  BA  BA  BA
 *   H | BA  BA  BA  BA  BA  BA  BA 
 *   M |BA  BA  BA  BA  BA  BA  BA  
 *   M |A  BA  BA  BA  BA  BA  BA  B
 *     |  BA  BA  BA  BA  BA  BA  BA
 *     | BA  BA  BA  BA  BA  BA  BA 
 *      ----------------------------
 *                Sequence
 *
 * This sweep is identical to the first, except there is an offset to
 * the starting point. We call this offset q which is 2 in this case
 * and 0 above).
 *
 * Apart from the model, sequence, etc., the core calculation has two
 * parameters: w and q. If we have three registers and Q = 8, we do
 * three sweeps:
 *
 *   sweep 1: q = 0, w = 3
 *   sweep 2: q = 3, w = 3
 *   sweep 3: q = 6, w = 2
 *
 * This covers all diagonals and we are done.
 *
 * To make the compiler use registers as much as possible, we have to
 * be quite specific about what is going on, so we have to make a
 * function for each value of w. Since 64 bit machines have 16 xmm
 * registers, we need quite a few of these functions. It is also
 * possible that some of the diagonals actually end up in memory while
 * retaining high performance since a few scattered memory accesses
 * are not going to slow things down.
 *
 * To make the code maintainable, we cannot write out all these
 * functions. Instead the are defined via macros. So a function
 * definition may look like this:
 *
 *   __m128i calc_band_6(ESL_DSQ *dsq, int L, P7_OPROFILE *om, int q, __m128i beginv, __m128i xEv)
 *   {
 *     CALC(RESET_6, STEP_BANDS_6, CONVERT_6, 6)
 *   }
 *
 * The parameters are the sequence, its length, the model, the q
 * value, a begin vector and the max vector. The return value is the
 * updated max vector. The whole body of the function is defined as a
 * macro with parameters that are themselves expanded macros (apart
 * from the last parameter).
 *
 * The RESET macro defines and resets the xmm variables in the
 * function. It is defined recursively:
 *
 *   #define RESET_1()
 *     register __m128i sv00 = beginv;
 *
 *   #define RESET_2()
 *     RESET_1()
 *     register __m128i sv01 = beginv;
 *
 *   #define RESET_3()
 *     RESET_2()
 *     register __m128i sv02 = beginv;
 *
 * So the variables holding the scores for the diagonals are called
 * sv00, sv01, etc.
 *
 * The next macro is STEP_BANDS, which moves the diagonals. Again,
 * this is a recursively defined macro:
 *
 *   #define STEP_BANDS_1()
 *     STEP_SINGLE(sv00)
 *
 *   #define STEP_BANDS_2()
 *     STEP_BANDS_1()
 *     STEP_SINGLE(sv01)
 *
 *   #define STEP_BANDS_3()
 *     STEP_BANDS_2()
 *     STEP_SINGLE(sv02)
 *
 * So we end up using STEP_SINGLE on each vector. This is where the
 * central calculation is done as described above:
 *
 *   #define STEP_SINGLE(sv)
 *     sv   = _mm_subs_epi8(sv, *rsc); rsc++;
 *     xEv  = _mm_max_epu8(xEv, sv);
 *
 * The CONVERT macro handles the second phase mentioned above where
 * the vectors have to be shifted. This is yet another recursive
 * macro:
 *
 *   #define CONVERT_1(step, LENGTH_CHECK, label)
 *     CONVERT_STEP(step, LENGTH_CHECK, label, sv00, Q - 1)
 *
 *   #define CONVERT_2(step, LENGTH_CHECK, label)
 *     CONVERT_STEP(step, LENGTH_CHECK, label, sv01, Q - 2)
 *     CONVERT_1(step, LENGTH_CHECK, label)
 *
 *   #define CONVERT_3(step, LENGTH_CHECK, label)
 *     CONVERT_STEP(step, LENGTH_CHECK, label, sv02, Q - 3)
 *     CONVERT_2(step, LENGTH_CHECK, label)
 *
 * Here, CONVERT_STEP ends up being called on each vector in reverse
 * order. It does the following:
 *
 *   #define CONVERT_STEP(step, LENGTH_CHECK, label, sv, pos)
 *     length_check(label)
 *     rsc = om->sbv[dsq[i]] + pos;
 *     step()
 *     sv = _mm_slli_si128(sv, 1);
 *     sv = _mm_or_si128(sv, beginv);
 *     i++;
 *
 * First a check is made. This is sometimes used to check whether the
 * sequence is done. Then the match score pointer is set. After this,
 * STEP_BANDS is called using the step parameter of this
 * macro. Finally one vector is shifted and or'ed with the begin
 * vector of (128, 128, ... ). This ensures that the zero that was
 * shifted in is converted to the needed base line of 128. Other
 * entries are not significantly affected by this since either their
 * most significant bit is already set or we already had an overflow
 * and it does not matter.
 *
 * Notice that the CONVERT macro ends up stepping the diagonals w
 * times, so it handles the whole of phase two. Note also that the
 * macro may let rsc overflow since it does not reset rsc after a
 * shift operation. This is handled by extending the match score array
 * in the P7_OPROFILE by MAX_BANDS - 1 = 17 as defined by the p7O_EXTRA_SB
 * constant in that file.
 *
 * The only macro remaining is the CALC macro which just contains the
 * overall function for going through the various phases. Due to the
 * starting offset (q), the first Q - q sequence positions have to be
 * handled separately. After this follows a number of blocks of length
 * Q where we can be efficient and not do a check of whether the
 * sequence stops (the NO_CHECK macro indicates this). Finally, at the
 * end of the sequence we have to be careful and stop at the right
 * time, again using LENGTH_CHECK.
 *
 * Even though the code is only around 500 lines, it expands to a
 * fairly large file when the macros are parsed. For example,
 * _mm_subs_epi8() is called 6,840 times even though it is only
 * present once in this file. The object file is still not
 * ridiculously large.
 *
 * To better see what is going on, run the preprocessor on this file:
 *

 *   gcc -E ssvfilter.c | sed 's/[;:]/&\n/g' | less
 *
 * Ignore the warnings and go look for the calc_band_2 function.
 *
 */
//#define p7_log_array
#include "p7_config.h"

#include <math.h>

<<<<<<< HEAD
#include <xmmintrin.h>		/* SSE  */
#include <emmintrin.h>		/* SSE2 */
#ifdef HAVE_AVX2
 #include<immintrin.h>
 //#include"esl_avx.h"
#endif
#ifdef HAVE_AVX512
 #include<immintrin.h>
 //#include"esl_avx_512.h"
#endif
#include "easel.h"
//#include "esl_sse.h"
#include "x86intrin.h"
=======
#include "easel.h"
>>>>>>> 329749dc
#include "dp_vector/p7_oprofile.h"
#include "dp_vector/ssvfilter.h"

/* Note that some ifdefs below has to be changed if these values are
   changed. These values are chosen based on some simple speed
   tests. Apparently, two registers are generally used for something
   else, leaving 14 registers on 64 bit versions and 6 registers on 32
   bit versions. */
#ifdef __x86_64__ /* 64 bit version */
#define  MAX_BANDS 14
#else
#define  MAX_BANDS 6
#endif

/* Note: This function is just a dispatch function that calls the correct SIMD version of SSVFilter
 * Whenever possible, you should call the correct SIMD version directry to save the 
 * dispatch overhead */

int
p7_SSVFilter(const ESL_DSQ *dsq, int L, const P7_OPROFILE *om, float *ret_sc)
{
  switch(om->simd){
    case SSE:
      return p7_SSVFilter_sse(dsq, L, om, ret_sc);
      break;
    case AVX:
      return p7_SSVFilter_avx(dsq, L, om, ret_sc);
      break;
    case AVX512:
      return p7_SSVFilter_avx512(dsq, L, om, ret_sc);
      break;
    case NEON:
      return p7_SSVFilter_neon(dsq, L, om, ret_sc);
      break;
    case NEON64:
      return p7_SSVFilter_neon64(dsq, L, om, ret_sc);
      break;
    default:
      p7_Fail("Unrecognized SIMD type passed to p7_MSVFilter");  
  }
}


/*****************************************************************
 * @LICENSE@
 *****************************************************************/
<|MERGE_RESOLUTION|>--- conflicted
+++ resolved
@@ -410,23 +410,27 @@
 
 #include <math.h>
 
-<<<<<<< HEAD
+#ifdef HAVE_SSE2
 #include <xmmintrin.h>		/* SSE  */
 #include <emmintrin.h>		/* SSE2 */
+#endif
+
 #ifdef HAVE_AVX2
+ #include <xmmintrin.h>		/* SSE  */
+#include <emmintrin.h>		/* SSE2 */
+#include "x86intrin.h"
  #include<immintrin.h>
- //#include"esl_avx.h"
 #endif
-#ifdef HAVE_AVX512
+
+#ifdef HAVE_AVX512 
+ #include <xmmintrin.h>		/* SSE  */
+#include <emmintrin.h>		/* SSE2 */
+#include "x86intrin.h"
  #include<immintrin.h>
- //#include"esl_avx_512.h"
 #endif
+
 #include "easel.h"
-//#include "esl_sse.h"
-#include "x86intrin.h"
-=======
-#include "easel.h"
->>>>>>> 329749dc
+
 #include "dp_vector/p7_oprofile.h"
 #include "dp_vector/ssvfilter.h"
 
