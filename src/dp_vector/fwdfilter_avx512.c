
/* Forwards/Backwards filters
 *
 * This is code in the acceleration pipeline:
 * SSVFilter -> MSVFilter -> VitFilter -> ForwardFilter -> BackwardFilter
 *                                        ^^^^^^^^^^^^^^^^^^^^^^^^^^^^^^^
 *                                                (you are here)
 *
 * Striped SIMD vector implementation [Farrar07], using checkpointing 
 * to guarantee O(M sqrt L) memory [Grice97,TarnasHughey98,Newberg08],
 * in probability space using sparse rescaling [Eddy11].
 *
 * Called in two pieces. p7_ForwardFilter() returns the Forward score
 * in nats. Caller chooses whether or not to proceed with Backward and
 * posterior decoding. If caller proceeds, p7_BackwardFilter() does
 * Backward and posterior decoding. Based on the posterior decoding
 * probabilities on each row i, it determines which cells are to be
 * added to the sparse DP mask for subsequent local/glocal
 * reprocessing.  The sparse DP mask is returned in a <P7_SPARSEMASK>
 * structure.
 * 
 * Any cell (i,k) with total posterior probability (i.e., summed over
 * M,D,I) >= sm_thresh is marked and included in the sparse mask.
 * Cells needed for glocal entry/exit delete paths (G->DDDD->Mk,
 * Mk->DDDD->E) are not marked, because the filter only uses local
 * alignment, not glocal. The default for sm_thresh is
 * <p7_SPARSIFY_THRESH>, in <p7_config.h.in>; currently set
 * to 0.01.
 *
 * ForwardFilter() and BackwardFilter() are a dependent pair, sharing
 * the same DP matrix object. They must be called sequentially,
 * because BackwardFilter() is doing posterior decoding on the fly,
 * and for this it needs both forward and backward scores; it uses
 * checkpointed Forward rows that have been stored by the preceding
 * ForwardFilter() call.
 * 
 * Prob-space implementations using sparse rescaling require multihit
 * local alignment mode for numeric range reasons. Unihit or glocal
 * will result in errors due to underflow.
 *
 * Contents:
 *    1. ForwardFilter() and BackwardFilter() API.
 *    2. Internal functions: inlined recursions.
 *    3. Debugging tools.
 *    4. Stats driver (memory requirements)
 *    5. Benchmark driver.
 *    6. Unit tests.
 *    7. Test driver.
 *    8. Example.
 *    9. Notes
 *       a. On debugging and testing methods.
 *       b. On running time, in theory and in practice.
 *       c. Copyright and license information.
 */
#include "p7_config.h"

#if p7_CPU_ARCH == intel 
#include <xmmintrin.h>		/* SSE  */
#include <emmintrin.h>		/* SSE2 */
#endif
#include "easel.h"
#ifdef HAVE_AVX512
#include <immintrin.h>
#include "esl_avx_512.h"
#endif
#include "esl_vectorops.h"
#include "dp_reference/p7_refmx.h"
#include "dp_sparse/p7_sparsemx.h"
#include "dp_vector/p7_oprofile.h"
#include "dp_vector/p7_checkptmx.h"
#include "dp_vector/fwdfilter.h"


/* vectorized DP recursions are tediously lengthy, so for some
 * semblance of clarity, they're broken out into one-page-ish
 * chunks, using static inlined functions.
 */

#ifdef HAVE_AVX512
static inline float forward_row_avx512(ESL_DSQ xi, const P7_OPROFILE *om, const __m512 *dpp, __m512 *dpc, int Q);
static inline void  backward_row_main_avx512(ESL_DSQ xi, const P7_OPROFILE *om,       __m512 *dpp, __m512 *dpc, int Q, float scalefactor);
static inline void  backward_row_L_avx512   (            const P7_OPROFILE *om,                    __m512 *dpc, int Q, float scalefactor);
static inline void  backward_row_finish_avx512(          const P7_OPROFILE *om,                    __m512 *dpc, int Q, __m512 dcv);
static inline void  backward_row_rescale_avx512(float *xc, __m512 *dpc, int Q, float scalefactor);
static inline int   posterior_decode_row_avx512(P7_CHECKPTMX *ox, int rowi, P7_SPARSEMASK *sm, float sm_thresh, float overall_sc);
#endif

#ifdef p7_DEBUGGING
static inline float backward_row_zero_avx512(ESL_DSQ x1, const P7_OPROFILE *om, P7_CHECKPTMX *ox);
       void  save_debug_row_pp_avx512(P7_CHECKPTMX *ox,               debug_print *dpc, int i);
       void  save_debug_row_fb_avx512(P7_CHECKPTMX *ox, P7_REFMX *gx, debug_print *dpc, int i, float totscale);
#endif

/*****************************************************************
 * 1. Forward and Backward API calls
 *****************************************************************/

/* Function:  p7_ForwardFilter()
 * Synopsis:  Checkpointed striped vector Forward calculation, producing score.
 *
 * Purpose:   Calculate the Forward algorithm for target sequence <dsq>
 *            of <L> residues aligned to query profile <om>, using the
 *            checkpointed DP matrix <ox> provided by the caller. Upon
 *            successful return, <ox> contains the filled Forward
 *            matrix, and <*opt_sc> optionally contains the raw Forward
 *            score in nats.
 *            
 *            <ox> will be reallocated, if needed, for the MxL problem;
 *            caller does not need to call <p7_checkptmx_GrowTo()> itself.
 *  
 * Args:      dsq    - digital target sequence, 1..L
 *            L      - length of dsq, residues
 *            om     - optimized profile (multihit local)
 *            ox     - checkpointed DP matrix
 *            opt_sc - optRETURN: raw Forward score (nats)
 *
 * Returns:   <eslOK> on success, <ox> contains the checkpointed
 *            Forward matrix calculation, and <*opt_sc> optionally
 *            has the raw Forward score in nats.
 *
 * Throws:    <eslEMEM> on reallocation error.
 * 
 * Xref:      For layout of checkpointed <ox> see exegesis in p7_checkptmx.h.
 */
int
p7_ForwardFilter_avx512(const ESL_DSQ *dsq, int L, const P7_OPROFILE *om, P7_CHECKPTMX *ox, float *opt_sc)
{

#ifdef HAVE_AVX512
  int           Q_AVX_512     = P7_NVF_AVX_512(om->M);                   /* segment length; # of MDI vectors on each row      */
 //  printf("Q_AVX_512 = %d\n", Q_AVX_512);
  __m512       *dpp_AVX_512   = NULL;                            /* dpp=prev row. start on dpf[2]; rows 0,1=Backwards */
  __m512       *dpc_AVX_512   = NULL;                    /* dpc points at current row         */
  const __m512  zerov_AVX_512 = _mm512_setzero_ps();     
  float        *xc_AVX_512    = NULL;                            /* specials E,N,JJ,J,B,CC,C,SCALE    */
  float         totsc_AVX_512 = 0.0f;                          /* accumulates Forward score in nats */
  int     q_AVX_512;      /* counter over vectors 0..Q-1                        */
   ox->Qf_AVX_512 = Q_AVX_512;

  int     i;			/* counter over residues/rows 1..L                    */
  int     b;			/* counter down through checkpointed blocks, Rb+Rc..1 */
  int     w;			/* counter down through rows in a checkpointed block  */

  /* Contract checks */
  //  ESL_DASSERT1(( om->mode == p7_LOCAL )); /* Production code assumes multilocal mode w/ length model <L> */
  //  ESL_DASSERT1(( om->L    == L ));	  /*  ... and it's easy to forget to set <om> that way           */
  //  ESL_DASSERT1(( om->nj   == 1.0f ));	  /*  ... hence the check                                        */
                                          /*  ... which you can disable, if you're playing w/ config     */
  // SRE: disabled 21 Jul 14 because unit tests in sparse_asc_fwdback need to create
  // sparse mask w/ checkpointed F/B w/ unilocal L=0 models

  /* Make sure <ox> is allocated big enough.
   * DO NOT set any ptrs into the matrix until after this potential reallocation!
   */
  p7_checkptmx_GrowTo(ox, om->M, L);
  dpp_AVX_512 =  (__m512 *) ox->dpf_AVX_512[ox->R0-1];    /* dpp=prev row. start on dpf[2]; rows 0,1=Backwards */
  xc_AVX_512  =  (float *) (dpp_AVX_512 + Q_AVX_512*p7C_NSCELLS); /* specials E,N,JJ,J,B,CC,C,SCALE    */

  /* Set the size of the problem in <ox> now, not later
   * Debugging dumps need this information, for example
   * (Ditto for any debugging copy of the fwd mx)
   */
  ox->M  = om->M;	
  ox->L  = L;
 
#ifdef p7_DEBUGGING
  ox->dump_flags |= p7_SHOW_LOG;                     /* also sets for Backward dumps, since <ox> shared */
  if (ox->do_dumping) p7_checkptmx_DumpFBHeader(ox);
  if (ox->fwd) { ox->fwd->M = om->M; ox->fwd->L = L; ox->fwd->type = p7R_FORWARD; }
#endif

  /* Initialization of the zero row, including specials */
  for (q_AVX_512 = 0; q_AVX_512 < p7C_NSCELLS*Q_AVX_512; q_AVX_512++) dpp_AVX_512[q_AVX_512] = zerov_AVX_512;
  xc_AVX_512[p7C_N]     = 1.;
  xc_AVX_512[p7C_B]     = om->xf[p7O_N][p7O_MOVE]; 
  xc_AVX_512[p7C_E]     = xc_AVX_512[p7C_JJ] = xc_AVX_512[p7C_J]  = xc_AVX_512[p7C_CC] = xc_AVX_512[p7C_C]  = 0.;     
  xc_AVX_512[p7C_SCALE] = 1.;

#ifdef p7_DEBUGGING
  if (ox->do_dumping) p7_checkptmx_DumpFBRow(ox, 0, dpp, "f1 O"); 
  if (ox->fwd)        save_debug_row_fb_avx512(ox, ox->fwd, dpp, 0, totsc); 
#endif

  /* Phase one: the "a" region: all rows in this region are saved */
  for (i = 1; i <= ox->La; i++)
    {
      dpc_AVX_512 = (__m512 *) ox->dpf_AVX_512[ox->R0+ox->R_AVX_512]; ox->R_AVX_512++;    /* idiomatic for "get next save/checkpoint row" */    
      totsc_AVX_512 += forward_row_avx512(dsq[i], om, dpp_AVX_512, dpc_AVX_512, Q_AVX_512);
      dpp_AVX_512 = dpc_AVX_512;   /* current row becomes prev row */                     
    }

  /* Phase two: "b" and "c" regions: partially and fully checkpointed */
  for (b = ox->Rb + ox->Rc, w = (ox->Rb ? ox->Lb : ox->Rc+1); i <= L; i++)
    {
      /* this section, deciding whether to get a checkpointed vs. tmp_check
       * row, is why we set <fwd>, <dpp> here, rather than having the
       * inlined forward_row() set them.
       */
      if (! (--w)) { 		                   /* we're on the last row in segment: this row is saved    */
  dpc_AVX_512 = (__m512 *) ox->dpf_AVX_512[ox->R0+ox->R_AVX_512]; ox->R_AVX_512++;  /* idiomatic for "get next save/checkpoint row"    */    

	w = b;  			           /* next segment has this many rows, ending in a saved row */
	b--;					   /* decrement segment number counter; last segment is r=1  */
      } else{
       dpc_AVX_512 = (__m512 *) ox->dpf_AVX_512[i%2];        /* idiomatic for "next tmp row", 0/1; i%2 makes sure dpp != dpc */  
      }

      totsc_AVX_512 += forward_row_avx512(dsq[i], om, dpp_AVX_512, dpc_AVX_512, Q_AVX_512);
      dpp_AVX_512 = dpc_AVX_512;

#ifdef p7_DEBUGGING
      if (ox->do_dumping) p7_checkptmx_DumpFBRow(ox, i, dpc, w ? "f1 X" : "f1 O"); 
      if (ox->fwd)        save_debug_row_fb_avx512(ox, ox->fwd, dpc, i, totsc); 
#endif
    }

  xc_AVX_512     = (float *) (dpc_AVX_512 + Q_AVX_512*p7C_NSCELLS);

  ESL_DASSERT1( (ox->R_AVX_512 == ox->Ra+ox->Rb+ox->Rc) );
  ESL_DASSERT1( ( (! isnan(xc_AVX_512[p7C_C])) && (! isinf(xc_AVX_512[p7C_C]))) );

  if (opt_sc) *opt_sc = totsc_AVX_512 + logf(xc_AVX_512[p7C_C] * om->xf[p7O_C][p7O_MOVE]);

  return eslOK;
#endif //HAVE_AVX512
#ifndef HAVE_AVX512
  return eslENORESULT; // Stub so we have something to link if don't have AVX-512 support
#endif    
}


/* Function:  p7_BackwardFilter()
 * Synopsis:  Checkpointed striped vector Backward calculation, producing sparse mask.
 *
 * Purpose:   Given a target sequence <dsq> of length <L>, a query model
 *            <om>, and a DP matrix <ox> resulting from a successful
 *            call to <p7_ForwardFilter()>; calculate the Backward and
 *            posterior decoding algorithms. On each row <i=1..L>, use
 *            posterior decoding to determine which <i,k> cells pass a
 *            significance threshold for inclusion in the sparse DP
 *            mask. Store those sparse cells in <sm>, which the caller
 *            allocates (or reuses) and provides. <sm> will be resized
 *            here as needed; caller does not need to call 
 *            <p7_sparsemask_Reinit()> on it.
 *            
 *            
 * Args:      dsq       - digital target sequence, 1..L
 *            L         - length of dsq, residues
 *            om        - optimized profile (multihit local)
 *            ox        - checkpointed DP matrix, ForwardFilter already run
 *            sm        - allocated P7_SPARSEMASK structure to hold sparse DP mask
 *            sm_thresh - Threshold for determining 'significant' posterior
 *                        alignment probability, passed in to posterior_decode_row()
 *
 * Throws:    <eslEINVAL> if something's awry with a data structure's internals.
 *            <eslEMEM> on allocation failure.
 */
int
p7_BackwardFilter_avx512(const ESL_DSQ *dsq, int L, const P7_OPROFILE *om, P7_CHECKPTMX *ox, P7_SPARSEMASK *sm, float sm_thresh)
{
//printf("Calling Backward Filter\n");
#ifdef HAVE_AVX512
    float  *xf_AVX_512;
  int Q_AVX_512 = ox->Qf_AVX_512;
  __m512 *fwd_AVX_512;
  __m512 *bck_AVX_512;
  __m512 *dpp_AVX_512;
  int i_AVX_512, i;

  float   Tvalue, Tvalue_AVX, Tvalue_AVX_512;
  int     b, w, i2;
  int     status;

  p7_sparsemask_Reinit(sm, om->M, L);

  /* Contract checks */
  //ESL_DASSERT1(( om->mode == p7_LOCAL )); /* Production code assumes multilocal mode w/ length model <L> */
  //ESL_DASSERT1(( om->L    == L ));	  /*  ... and it's easy to forget to set <om> that way           */
  //ESL_DASSERT1(( om->nj   == 1.0f ));	  /*  ... hence the check                                        */
                                          /*  ... which you can disable, if you're playing w/ config     */
  // SRE: disabled 21 Jul 14 because unit tests in sparse_asc_fwdback need to create
  // sparse mask w/ checkpointed F/B w/ unilocal L=0 models

#ifdef p7_DEBUGGING
  /* Debugging instrumentations. */
   if (ox->bck) { ox->bck->M = om->M; ox->bck->L = L; ox->bck->type = p7R_BACKWARD; }
   if (ox->pp)  { ox->pp->M  = om->M; ox->pp->L  = L; ox->pp->type  = p7R_DECODING; }
#endif

  /* Row L is a special case for Backwards; so in checkpointed Backward,
   * we have to special-case the last block, rows L-1 and L
   */  

   i_AVX_512 = L;
  ox->R_AVX_512--;
//  printf("ox->R_AVX_512 = %d\n", ox->R_AVX_512);
  fwd_AVX_512 = (__m512 *) ox->dpf_AVX_512[ox->R0 + ox->R_AVX_512];      /* pop row for fwd[L] off the checkpointed stack */
  xf_AVX_512  = (float *) (fwd_AVX_512 + Q_AVX_512*p7C_NSCELLS);
//  printf("xf_AVX_512[p7C_C] = %f\n", xf_AVX_512[p7C_C]);
  Tvalue_AVX_512 = xf_AVX_512[p7C_C] * om->xf[p7O_C][p7O_MOVE];  /* i.e. scaled fwd[L] val at T state = scaled overall score */
  bck_AVX_512 = (__m512 *) ox->dpf_AVX_512[i_AVX_512%2];           /* get tmp space for bck[L]                                 */
  backward_row_L_avx512(om, bck_AVX_512, Q_AVX_512, xf_AVX_512[p7C_SCALE]);     /* calculate bck[L] row                                     */

  if ( (status = posterior_decode_row_avx512(ox, i_AVX_512, sm, sm_thresh, Tvalue_AVX_512)) != eslOK) return status;
  i_AVX_512--;
  dpp_AVX_512 = bck_AVX_512;

  /* If there's any checkpointing, there's an L-1 row to fill now. */
  if (ox->Rb+ox->Rc > 0)
    {
  //    printf("L-1 row\n");

      /* Compute fwd[L-1] from last checkpoint, which we know is fwd[L-2] */
      dpp_AVX_512 = (__m512 *) ox->dpf_AVX_512[ox->R0+ox->R_AVX_512-1];  /* fwd[L-2] values, already known        */
      fwd_AVX_512 = (__m512 *) ox->dpf_AVX_512[ox->R0+ox->R_AVX_512];    /* get free row memory from top of stack */
      forward_row_avx512(dsq[i_AVX_512], om, dpp_AVX_512, fwd_AVX_512, Q_AVX_512);      /* calculate fwd[L-1]                    */


      /* Compute bck[L-1] from bck[L]. */
      xf_AVX_512  = (float *) (fwd_AVX_512 + Q_AVX_512*p7C_NSCELLS);
      dpp_AVX_512 = (__m512 *) ox->dpf_AVX_512[(i_AVX_512+1)%2]; 
      bck_AVX_512 = (__m512 *) ox->dpf_AVX_512[i_AVX_512%2];             /* get space for bck[L-1]                */
      backward_row_main_avx512(dsq[i_AVX_512+1], om, dpp_AVX_512, bck_AVX_512, Q_AVX_512, xf_AVX_512[p7C_SCALE]);

      /* And decode. */
      if ( (status = posterior_decode_row_avx512(ox, i_AVX_512, sm, sm_thresh, Tvalue_AVX_512)) != eslOK) return status;
      dpp_AVX_512 = bck_AVX_512;
      i_AVX_512--;      /* i is now L-2 if there's checkpointing; else it's L-1 */
    }

  /* Main loop for checkpointed regions (b,c) */
   for (b = 2; b <= ox->Rb+ox->Rc; b++)
    {				/* i=L-2 as we enter here, and <dpp> is on bck[L-1] */
      w = (b <= ox->Rc ? b+1 : ox->Lb);

      /* We know current row i (r=R0+R-1) ends a block and is checkpointed in fwd. */
      ox->R_AVX_512--;
      fwd_AVX_512 = (__m512 *) ox->dpf_AVX_512[ox->R0+ox->R_AVX_512];      /* pop checkpointed forward row off "stack" */
      xf_AVX_512  = (float *) (fwd_AVX_512 + Q_AVX_512*p7C_NSCELLS);
      Tvalue_AVX_512 = xf_AVX_512[p7C_C] * om->xf[p7O_C][p7O_MOVE];  /* i.e. scaled fwd[L] val at T state = scaled overall score */
      /* Calculate bck[i]; <dpp> is already bck[i+1] */
      bck_AVX_512 = (__m512 *) ox->dpf_AVX_512[i_AVX_512%2];      /* get available tmp memory for row     */
      backward_row_main_avx512(dsq[i_AVX_512+1], om, dpp_AVX_512, bck_AVX_512, Q_AVX_512, xf_AVX_512[p7C_SCALE]);

      /* And decode checkpointed row i. */
      if ( (status = posterior_decode_row_avx512(ox, i_AVX_512, sm, sm_thresh, Tvalue_AVX_512)) != eslOK) return status;
      
      /* The rest of the rows in the block weren't checkpointed.
       * Compute Forwards from last checkpoint ...
       */
      dpp_AVX_512 = (__m512 *) ox->dpf_AVX_512[ox->R0+ox->R_AVX_512-1];       /* get last Fwd checkpoint. */
      for (i2 = i_AVX_512-w+1; i2 <= i_AVX_512-1; i2++)
  {
    fwd_AVX_512 = (__m512 *) ox->dpf_AVX_512[ox->R0+ox->R_AVX_512]; ox->R_AVX_512++;  /* push new forward row on "stack"     */
    forward_row_avx512(dsq[i2], om, dpp_AVX_512, fwd_AVX_512, Q_AVX_512);
    dpp_AVX_512 = fwd_AVX_512;    
  }

      /* ... and compute Backwards over the block we just calculated, while decoding. */
      dpp_AVX_512 = bck_AVX_512;
      for (i2 = i_AVX_512-1; i2 >= i_AVX_512-w+1; i2--)
  {
    ox->R_AVX_512--;
    fwd_AVX_512 = (__m512 *) ox->dpf_AVX_512[ox->R0+ox->R_AVX_512]; /* pop just-calculated forward row i2 off "stack" */
    xf_AVX_512  = (float *) (fwd_AVX_512 + Q_AVX_512*p7C_NSCELLS);
    bck_AVX_512 = (__m512 *) ox->dpf_AVX_512[i2%2];   /* get available for calculating bck[i2]          */
    backward_row_main_avx512(dsq[i2+1], om, dpp_AVX_512, bck_AVX_512, Q_AVX_512, xf_AVX_512[p7C_SCALE]);

    if ((status = posterior_decode_row_avx512(ox, i2, sm, sm_thresh, Tvalue_AVX_512)) != eslOK) return status;
    dpp_AVX_512 = bck_AVX_512;
  }
      i_AVX_512 -= w;
    }
   /* now i=La as we leave the checkpointed regions; or i=L-1 if there was no checkpointing */

   /* The uncheckpointed "a" region */
   for (i = i_AVX_512; i >= 1; i--)
     {
    //  printf("uncheckpointed region\n");
     // Use regular i, not i_AVX here because it's the loop iterator variable
       ox->R_AVX_512--; 
       fwd_AVX_512 = (__m512 *) ox->dpf_AVX_512[ox->R0+ox->R_AVX_512]; /* pop off calculated row fwd[i]           */
       xf_AVX_512  = (float *) (fwd_AVX_512 + Q_AVX_512*p7C_NSCELLS);
       bck_AVX_512 = (__m512 *) ox->dpf_AVX_512[i%2];        /* get open space for bck[i]               */
       backward_row_main_avx512(dsq[i+1], om, dpp_AVX_512, bck_AVX_512, Q_AVX_512, xf_AVX_512[p7C_SCALE]);
 
       if ((status = posterior_decode_row_avx512(ox, i, sm, sm_thresh, Tvalue_AVX_512)) != eslOK) return status;
       dpp_AVX_512 = bck_AVX_512;
     }
#ifdef p7_DEBUGGING
   /* To get the backward score, we need to complete row 0 too, where
    * only the N and B states are reachable: B from Mk, and N from B.
    * Seeing the backward score match the forward score is useful in
    * debugging. But to do posterior decoding, which is all we need in 
    * production code, we can stop at row 1.
    */
   float xN;
   ox->R--;
   fwd = (__m128 *) ox->dpf[ox->R0];
   bck = (__m128 *) ox->dpf[i%2];	       
   xN = backward_row_zero(dsq[1], om, ox); 
   if (ox->do_dumping) { p7_checkptmx_DumpFBRow(ox, 0, fwd, "f2 O"); p7_checkptmx_DumpFBRow(ox, 0, bck, "bck"); }
   if (ox->bck)        save_debug_row_fb_avx512(ox, ox->bck, bck, 0, ox->bcksc); 
   if ((status = posterior_decode_row(ox, 0, sm, sm_thresh, Tvalue)) != eslOK) return status;
   ox->bcksc += xN;
#endif

   p7_sparsemask_Finish_avx512(sm);
   return eslOK;
#endif //HAVE_AVX512
#ifndef HAVE_AVX512
  return eslENORESULT;  // Stub so we have something to link if don't have AVX-512 support
#endif   
}
/*----------- end forward/backward API calls --------------------*/



/*****************************************************************
 * 2. Internal functions: inlined recursions
 *****************************************************************/

/* forward_row()
 * 
 * <xi>   dsq[i]; residue on this row.
 * <om>   query model
 * <dpp>  ptr to previous row; may be a tmp row or a checkpointed row.
 * <dpc>  ptr to current row; ditto.
 * Q      number of vectors in <dpp>, <dpc>; ox->Qf.
 * 
 * Upon return, <dpc> contains scaled Forward values.
 * Returns log(scalevalue), for the caller to accumulate
 * as it accumulates the total Forward score.
 */

#ifdef HAVE_AVX512
static inline float
forward_row_avx512(ESL_DSQ xi, const P7_OPROFILE *om, const __m512 *dpp, __m512 *dpc, int Q)
{
  const    __m512 *rp   = om->rfv_AVX_512[xi];
  const    __m512 zerov = _mm512_setzero_ps();
  const    __m512 *tp   = om->tfv_AVX_512;
  const    float  *xp   = (float *) (dpp + Q * p7C_NSCELLS);
  float           *xc   = (float *) (dpc + Q * p7C_NSCELLS);
  __m512          dcv   = _mm512_setzero_ps();
  __m512          xEv   = _mm512_setzero_ps();
  __m512          xBv   = _mm512_set1_ps(xp[p7C_B]);
  __m512 mpv, dpv, ipv;
  __m512 sv;
  int    q;
  int    j;

  mpv = esl_avx_512_leftshift_ps(P7C_MQ(dpp, Q-1)); 
  ipv = esl_avx_512_leftshift_ps(P7C_IQ(dpp, Q-1)); 
  dpv = esl_avx_512_leftshift_ps(P7C_DQ(dpp, Q-1)); 

  /* DP recursion for main states, all but the D->D path */
  for (q = 0; q < Q; q++)
    {
      /* Calculate M(i,q); hold it in tmp var <sv> */
       sv     =                _mm512_mul_ps(xBv, *tp);  tp++; /* B->Mk    */
       sv     = _mm512_add_ps(sv, _mm512_mul_ps(mpv, *tp)); tp++; /* Mk-1->Mk */
       sv     = _mm512_add_ps(sv, _mm512_mul_ps(ipv, *tp)); tp++; /* Ik-1->Mk */
       sv     = _mm512_add_ps(sv, _mm512_mul_ps(dpv, *tp)); tp++; /* Dk-1->Dk */
       sv     = _mm512_mul_ps(sv, *rp);                  rp++; /* e_Mk(x_i)*/
       xEv    = _mm512_add_ps(xEv, sv);        /* Mk->E    */

      /* Advance on previous row, picking up M,D,I values. */
      mpv = *dpp++;
      dpv = *dpp++;
      ipv = *dpp++;

      /* Delayed store of M,D */
      P7C_MQ(dpc, q) = sv;    
      P7C_DQ(dpc, q) = dcv;

      /* Partial calculation of *next* D(i,q+1); M->D only; delay storage, hold in dcv */
      dcv    = _mm512_mul_ps(sv, *tp); tp++;

      /* Calculate and store I(i,q) */
      sv             =                _mm512_mul_ps(mpv, *tp);  tp++;
      P7C_IQ(dpc, q) = _mm512_add_ps(sv, _mm512_mul_ps(ipv, *tp)); tp++;
    }

  /* Now the DD paths. We would rather not serialize them but 
   * in an accurate Forward calculation, we have few options.
   * dcv has carried through from end of q loop above; store it 
   * in first pass, we add M->D and D->D path into DMX.
   */ 
  /* We're almost certainly're obligated to do at least one complete 
   * DD path to be sure: 
   */
  dcv            = esl_avx_512_leftshift_ps(dcv);  // Function naming issue: The esl_sse_(right/left)shift_ps functions 
  // describe the direction of logical shift of the vectors.  The esl_avx_leftshift functions that I wrote for
  // other filters talk about the direction of the shift instruction, which is influenced by the little-endian 
  // nature of x86.  For consistency with myself, I'm sticking to function names that match the direction of the 
  // shift instruction
  P7C_DQ(dpc, 0) = zerov;
  tp             = om->tfv_AVX_512 + 7*Q; /* set tp to start of the DD's */
  for (q = 0; q < Q; q++) 
    {

      P7C_DQ(dpc,q) = _mm512_add_ps(dcv, P7C_DQ(dpc,q)); 
      dcv           = _mm512_mul_ps(P7C_DQ(dpc,q), *tp); tp++; /* extend DMO(q), so we include M->D and D->D paths */
    }
  
  /* now. on small models, it seems best (empirically) to just go
   * ahead and serialize. on large models, we can do a bit better,
   * by testing for when dcv (DD path) accrued to DMO(q) is below
   * machine epsilon for all q, in which case we know DMO(q) are all
   * at their final values. The tradeoff point is (empirically) somewhere around M=100,
   * at least on my desktop. We don't worry about the conditional here;
   * it's outside any inner loops.
   */
  if (om->M < 100)
    {     /* Fully serialized version */
      for (j = 1; j < 16; j++)  
  { 
    dcv = esl_avx_512_leftshift_ps(dcv);
    tp  = om->tfv_AVX_512 + 7*Q;  /* reset tp to start of the DD's */
    for (q = 0; q < Q; q++) 
      { /* note, extend dcv, not DMO(q); only adding DD paths now */
        P7C_DQ(dpc,q) = _mm512_add_ps(dcv, P7C_DQ(dpc,q)); 
        dcv           = _mm512_mul_ps(dcv, *tp);   tp++; 
      }     
  }
    } 
  else
    {     /* Slightly parallelized version, but which incurs some overhead */
      for (j = 1; j < 16; j++) 
  {
    register __mmask16 cv = 0; /* keeps track of whether any DD's change DMO(q) */

    dcv = esl_avx_512_leftshift_ps(dcv);
    tp  = om->tfv_AVX_512 + 7*Q;  /* set tp to start of the DD's */
    for (q = 0; q < Q; q++) 
      { /* using cmpgt below tests if DD changed any DMO(q) *without* conditional branch */
        sv            = _mm512_add_ps(dcv, P7C_DQ(dpc,q)); 
        cv            = _mm512_kor(cv,_mm512_cmp_ps_mask(sv, P7C_DQ(dpc,q), 14));   // 14 = code for compare greater than
        P7C_DQ(dpc,q) = sv;                                     /* store new DMO(q) */
        dcv           = _mm512_mul_ps(dcv, *tp);   tp++;                 /* note, extend dcv, not DMO(q) */
      }     
    if (! cv) break; /* DD's didn't change any DMO(q)? Then done, break out. */
  }
    }
  /* Add Dk's to xEv */
  for (q = 0; q < Q; q++) xEv = _mm512_add_ps(P7C_DQ(dpc,q), xEv);

  /* Specials, in order: E N JJ J B CC C */
  /* xc, xp are pointers into vectors provided as inputs, so should be no problem with running multiple
  ISAs at same time */

  esl_avx_512_hsum_ps(xEv, &xc[p7C_E]);  
  xc[p7C_N]  =                                       xp[p7C_N] * om->xf[p7O_N][p7O_LOOP];
  xc[p7C_JJ] =                                       xp[p7C_J] * om->xf[p7O_J][p7O_LOOP];
  xc[p7C_J]  = xc[p7C_JJ]                          + xc[p7C_E] * om->xf[p7O_E][p7O_LOOP];
  xc[p7C_B]  = xc[p7C_N] * om->xf[p7O_N][p7O_MOVE] + xc[p7C_J] * om->xf[p7O_J][p7O_MOVE];
  xc[p7C_CC] =                                       xp[p7C_C] * om->xf[p7O_C][p7O_LOOP];
  xc[p7C_C]  = xc[p7C_CC]                          + xc[p7C_E] * om->xf[p7O_E][p7O_MOVE];
//printf("(AVX-512 after) xc[p7C_N] = %f, xc[p7C_JJ] = %f, xc[p7C_J] = %f, xc[p7C_B] = %f, xc[p7C_CC] = %f, xc[p7C_C] = %f\n", 
 //   xc[p7C_N], xc[p7C_JJ], xc[p7C_J], xc[p7C_B], xc[p7C_CC], xc[p7C_C]);
  /* Sparse rescaling. xE above threshold? Then trigger a rescaling event.            */
  if (xc[p7C_E] > 1.0e4)  /* that's a little less than e^10, ~10% of our dynamic range */
    {
//      printf("AVX-512 rescaled\n");
      xc[p7C_N]  /= xc[p7C_E];
      xc[p7C_JJ] /= xc[p7C_E];
      xc[p7C_J]  /= xc[p7C_E];
      xc[p7C_B]  /= xc[p7C_E];
      xc[p7C_CC] /= xc[p7C_E];
      xc[p7C_C]  /= xc[p7C_E];
      xEv = _mm512_set1_ps(1.0 / xc[p7C_E]);

      for (q = 0; q < Q; q++)
  {
    P7C_MQ(dpc,q) = _mm512_mul_ps(P7C_MQ(dpc,q), xEv);
    P7C_DQ(dpc,q) = _mm512_mul_ps(P7C_DQ(dpc,q), xEv);
    P7C_IQ(dpc,q) = _mm512_mul_ps(P7C_IQ(dpc,q), xEv);
  }

      xc[p7C_SCALE] = xc[p7C_E];
      xc[p7C_E]     = 1.0f;
    }
  else xc[p7C_SCALE] = 1.0f;

  return logf(xc[p7C_SCALE]);
}
#endif

/* backward_row_main()
 * 
 * Backward calculation for rows 1..L-1. Rows 0, L are special cases.
 * 
 * <xi>        = residue dsq[i+1] on NEXT row
 * <om>        = query model
 * <dpp>       = 'previous' row i+1
 * <dpc>       = current row i
 * Q           = number of vectors in row; ox->Qf
 * scalefactor = scalefactor that Forward set for this row.
 *
 * Upon return, <dpc> contains backwards values. 
 *
 * Also, <dpp> is modified as a side effect, and is no longer
 * a valid backward row; caller should consider it destroyed. Its M
 * values now include the emission score contribution. This is
 * done for efficiency; better to add them in once and be done with
 * it.
 */

#ifdef HAVE_AVX512
static inline void
backward_row_main_avx512(ESL_DSQ xi, const P7_OPROFILE *om, __m512 *dpp, __m512 *dpc, int Q, float scalefactor)
{
  const __m512 *rp       = om->rfv_AVX_512[xi];           /* emission scores on row i+1, for bck; xi = dsq[i+1]  */
  float       * const xc = (float *) (dpc + Q * p7C_NSCELLS); /* E N JJ J B CC C SCALE */
  const float * const xp = (float *) (dpp + Q * p7C_NSCELLS);
  const __m512 *tp, *tpdd;
  const __m512  zerov = _mm512_setzero_ps();
  __m512        xBv;
  __m512       *dp;
  __m512        xEv;
  __m512        dcv, mcv, ipv, mpv;
  int           q;
  __m512 tmmv, timv, tdmv;           /* copies of transition prob quads; a leftshift is needed as boundary cond */
 
  /* On "previous" row i+1: include emission prob, and sum to get xBv, xB. 
   * This invalidates <dpp> as a backwards row; its values are now
   * intermediates in the calculation of the current <dpc> row.
   */
  dp  = dpp;
  xBv = zerov;
  tp  = om->tfv_AVX_512;    /* on first transition vector */
  for (q = 0; q < Q; q++)
    {
      *dp = _mm512_mul_ps(*dp, *rp); rp++;
      xBv = _mm512_add_ps(xBv, _mm512_mul_ps(*dp, *tp)); dp+= p7C_NSCELLS; tp += 7;
    }

  /* Specials. Dependencies dictate partial order C,CC,B < N,J,JJ < E */
  xc[p7C_C] = xc[p7C_CC] = xp[p7C_C] * om->xf[p7O_C][p7O_LOOP];
  esl_avx_512_hsum_ps(xBv, &(xc[p7C_B]));
  xc[p7C_J] = xc[p7C_JJ] = xc[p7C_B] * om->xf[p7O_J][p7O_MOVE] + xp[p7C_J] * om->xf[p7O_J][p7O_LOOP];
  xc[p7C_N]              = xc[p7C_B] * om->xf[p7O_N][p7O_MOVE] + xp[p7C_N] * om->xf[p7O_N][p7O_LOOP];
  xc[p7C_E]              = xc[p7C_C] * om->xf[p7O_E][p7O_MOVE] + xc[p7C_J] * om->xf[p7O_E][p7O_LOOP];

  /* Initialize for the row calculation */
  mpv  = esl_avx_512_rightshift_ps(*dpp      ); /* [1 5 9 13] -> [5 9 13 x], M(i+1,k+1) * e(M_k+1, x_{i+1}) */
  tmmv = esl_avx_512_rightshift_ps(om->tfv_AVX_512[1]);
  timv = esl_avx_512_rightshift_ps(om->tfv_AVX_512[2]);
  tdmv = esl_avx_512_rightshift_ps(om->tfv_AVX_512[3]);
  xEv  = _mm512_set1_ps(xc[p7C_E]);
  tp   = om->tfv_AVX_512 + 7*Q - 1;
  tpdd = tp + Q;
  dcv  = zerov;
  for (q = Q-1; q >= 0; q--)
    {
      ipv                 = P7C_IQ(dpp, q);
      P7C_IQ(dpc,q)       = _mm512_add_ps( _mm512_mul_ps(ipv, *tp),   _mm512_mul_ps(mpv, timv)); tp--;   /* II,IM; I is done         */
      mcv                 = _mm512_add_ps( _mm512_mul_ps(ipv, *tp),   _mm512_mul_ps(mpv, tmmv)); tp-=2;  /* MI,MM; ME,MD remain      */
      dcv                 = _mm512_add_ps( _mm512_mul_ps(dcv, *tpdd), _mm512_mul_ps(mpv, tdmv)); tpdd--; /* DM and one segment of DD */

      P7C_DQ(dpc,q) = dcv = _mm512_add_ps( xEv, dcv);
      P7C_MQ(dpc,q)       = _mm512_add_ps( xEv, mcv);

      mpv  = P7C_MQ(dpp, q);
      tdmv = *tp; tp--;
      timv = *tp; tp--;
      tmmv = *tp; tp-=2;
    }
  backward_row_finish_avx512(om, dpc, Q, dcv);
  backward_row_rescale_avx512(xc, dpc, Q, scalefactor);
}
#endif
/* backward_row_L()
 * 
 * Backward calculation for row L; 
 * a special case because the matrix <ox> has no 'previous' row L+1.
 * Otherwise identical to backward_row_main().
 */

#ifdef HAVE_AVX512
static inline void
backward_row_L_avx512(const P7_OPROFILE *om,  __m512 *dpc, int Q, float scalefactor)
{
 //q printf("Calling backward_row_L_avx_512\n");
  const __m512  zerov = _mm512_setzero_ps();
  float        *xc    = (float *) (dpc + Q * p7C_NSCELLS);
  const __m512 *tpdd;
  __m512       *dp;
  __m512       xEv, dcv;
  int          q;

  /* Backwards from T <- C,CC <- E;  all other specials unreachable, impossible on row L.
   * specials are stored in order E N JJ J B CC C.  
   */
  xc[p7C_C] = xc[p7C_CC] = om->xf[p7O_C][p7O_MOVE];
  xc[p7C_B] = xc[p7C_J] = xc[p7C_JJ] = xc[p7C_N] = 0.0;
  xc[p7C_E] = xc[p7C_C] * om->xf[p7O_E][p7O_MOVE];

  xEv  = _mm512_set1_ps(xc[p7C_E]);
  dp   = dpc + Q*p7C_NSCELLS - 1;
  tpdd = om->tfv_AVX_512 + 8*Q - 1;
  dcv  = zerov;
  for (q = Q-1; q >= 0; q--) 
    {
      *dp--       = zerov;                                  /* I */
      *dp-- = dcv = _mm512_add_ps(xEv, _mm512_mul_ps(dcv, *tpdd)); tpdd--;  /* D */
      *dp--       = xEv;                                        /* M */
    }
  backward_row_finish_avx512(om, dpc, Q, dcv);
  backward_row_rescale_avx512(xc, dpc, Q, scalefactor);
}
#endif

/* backward_row_finish()
 * 
 * Finishing DD and MD path contributions along the row.
 * Both L and main (1..L-1) recursions share this.
 * First segment of DD contributions has been calculated,
 * and up to three remain; then once D values are known,
 * we can add the M->D contribution to M.
 * 
 * Caller gets <dcv> from doing the first DD pass. 
 * <dcv> contains D scores for first vector, [1 5 9 13] in 
 * the example. We need it as an initialization condition;
 * we leftshift it to [5 9 13 *] and continue propagating
 * DD path.
 * 
 * The DD path calculation is the most annoying part of 
 * the otherwise gorgeous Farrar algorithm; it has to be
 * at least partially serialized, if not fully.
 * 
 * <om>  = query model
 * <dpc> = current row, partially calculated
 * Q     = width of rows in # vectors; ox->Qf
 * dcv   = the first D vector [1 5 9 13] from caller's earlier calculation
 */

#ifdef HAVE_AVX512
static inline void
backward_row_finish_avx512(const P7_OPROFILE *om, __m512 *dpc, int Q, __m512 dcv)
{
  const __m512 zerov = _mm512_setzero_ps();
  const __m512 *tp;
  __m512       *dp;
  int           j,q;
  
  /* See notes on forward calculation: 
   * we have two options, either full serialization
   * or on long models, it becomes worthwhile to
   * check that all propagating DD contributions have
   * become negligble.
   */
  if (om->M < 100)
    { /* Full serialization */
      for (j = 1; j < 16; j++)
  {
    dcv = esl_avx_512_rightshift_ps(dcv); /* [1 5 9 13] => [5 9 13 *]          */
    tp  = om->tfv_AVX_512 + 8*Q - 1;            /* <*tp> now the [4 8 12 x] TDD quad */
    dp  = dpc + Q*p7C_NSCELLS - 2;          /* init to point at D(i,q) vector    */
    for (q = Q-1; q >= 0; q--)
      {
        dcv = _mm512_mul_ps(dcv, *tp); tp--;
        *dp = _mm512_add_ps(*dp, dcv); dp -= p7C_NSCELLS;
      }
  }
    }
  else
    { /* With check for early convergence */
      __m512 sv;
      for (j = 1; j < 16; j++)
  {
    dcv = esl_avx_512_rightshift_ps(dcv);
    tp  = om->tfv_AVX_512 + 8*Q - 1;  
    dp  = dpc + Q*p7C_NSCELLS - 2;
    __mmask16 cv  = 0;
    for (q = Q-1; q >= 0; q--)
      { /* using cmpgt below tests if DD changed any DMO(q) without conditional branch (i.e. no if) */
        dcv  = _mm512_mul_ps(dcv, *tp); tp--;
        sv   = _mm512_add_ps(*dp, dcv);
        cv            = _mm512_kor(cv,_mm512_cmp_ps_mask(sv, P7C_DQ(dpc,q), 14));   // 14 = code for compare greater than
        *dp  = sv; 
        dp  -= p7C_NSCELLS;
      }
    if (! cv) break; /* if no DD path changed DQ(q) in this segment, then done, no more segments needed */
  }
    }

  /* Finally, M->D path contribution
   * these couldn't be added to M until we'd finished calculating D values on row.
   */
  dcv = esl_avx_512_rightshift_ps(P7C_DQ(dpc, 0));
  tp  = om->tfv_AVX_512 + 7*Q - 3;   
  dp  = dpc + (Q-1)*p7C_NSCELLS; 
  for (q = Q-1; q >= 0; q--)
    {
      *dp  = _mm512_add_ps(*dp, _mm512_mul_ps(dcv, *tp)); tp -= 7; 
      dcv  = *(dp+1);                               dp -= p7C_NSCELLS;
    }
}
#endif

/* backward_row_rescale()
 * 
 * Sparse rescaling, using the scalefactor that Forward set and 
 * Backward shares.
 * 
 * xc          - ptr to specials on row (floats)
 * dpc         - ptr to vectors for row      
 * Q           - number of vectors; ox->Qf
 * scalefactor - scalefactor that Forward set for this row
 *
 * Upon return, values in current row <dpc> have been rescaled.
 */

#ifdef HAVE_AVX512
static inline void
backward_row_rescale_avx512(float *xc, __m512 *dpc, int Q, float scalefactor)
{
  if (scalefactor > 1.0f)
    {
      __m512  sv = _mm512_set1_ps(1.0 / scalefactor);
      __m512 *dp = dpc;
      int     q;

      xc[p7C_E]  /= scalefactor;
      xc[p7C_N]  /= scalefactor;
      xc[p7C_JJ] /= scalefactor;
      xc[p7C_J]  /= scalefactor;
      xc[p7C_B]  /= scalefactor;
      xc[p7C_CC] /= scalefactor;
      xc[p7C_C]  /= scalefactor;

      for (q = 0; q < Q; q++) 
  {
    *dp = _mm512_mul_ps(*dp, sv); dp++; /* M */
    *dp = _mm512_mul_ps(*dp, sv); dp++; /* D */
    *dp = _mm512_mul_ps(*dp, sv); dp++; /* I */
  }
    }
  xc[p7C_SCALE] = scalefactor;
}
#endif



/* posterior_decode_row()
 *
 * In production code, we don't have to save results of posterior
 * decoding; we immediately use them to calculate sparse mask on the row.
 *
 * In debugging code, we save pp's, overwriting the forward row as we
 * go; when all pp's on the row have been calculated, if there's a
 * ox->pp matrix, we copy the pp values there.
 * 
 * Understanding how sparse rescaling interacts with posterior decoding:
 * Let F_i, B_i be the correct (unscaled) forward/backward terms for a
 * given cell on row i that we would've calculated, had we had
 * infinite numerical range. Let T be the overall Forward or Backward
 * score of the sequence comparison; we call it T, because we'll use
 * the Forward score in the terminal T state.
 * 
 * Let f_i, b_i, t be the forward/backward terms we actually calculate
 * using sparse rescaling. Let s_i be the scale terms on every row
 * i=1..L. (s_0 = 1). Sparse rescaling means that:
 *     f_i = F_i / \sum_j=1^i s_j 
 *     b_i = B_j / \sum_j=i^L s_j 
 *     t   = T   / \sum_j=1^L s_j 
 * Observe that the s_i term is present in both f_i and f_b.
 * 
 * The posterior decoding we want to calculate is:
 *     (F_i * B_i) / T
 * Substituting and cancelling scale terms gives:
 *     (f_i * b_i) * (s_i / t)
 * So in the code below: caller passes us <overall_sc> (i.e. t), and
 * we set a multiplicative "scaleterm" of (s_i / t).
 * 
 * Note that because the debugging version of posterior decoding
 * code overwrites the forward row, if the caller wants to 
 * dump, copy, or test anything on the forward row, it must do it
 * BEFORE calling posterior_decode_row().
 * 
 * The threshold for determining 'significant' posterior alignment
 * probability is passed as <sm_thresh> (typically
 * <p7_SPARSIFY_THRESH>, in <p7_config.h.in>). We take
 * advantage of the fact that if N/C/J emission postprobs exceed
 * <1.0 - sm_thresh>, we don't even need to look at the vectorized
 * row; no cell can exceed threshold.
 *
 * Can throw <eslEINVAL> on bad code (something awry in data structure initialization)
 *           <eslEMEM> on allocation failure in sparsemask
 */

#ifdef HAVE_AVX512
static inline int
posterior_decode_row_avx512(P7_CHECKPTMX *ox, int rowi, P7_SPARSEMASK *sm, float sm_thresh, float overall_sc)
{
  int             Q        = ox->Qf_AVX_512;
  __m512        *fwd       = (__m512 *) ox->dpf_AVX_512[ox->R0 + ox->R_AVX_512]; /* a calculated fwd row R has been popped off */
  const  __m512 *bck       = (__m512 *) ox->dpf_AVX_512[rowi%2];
  float         *xf        = (float *) (fwd + Q*p7C_NSCELLS);
  const  float  *xb        = (float *) (bck + Q*p7C_NSCELLS);
  const __m512   threshv   = _mm512_set1_ps(sm_thresh);
  float          scaleterm = xf[p7C_SCALE] / overall_sc; /* see comments above, on how rescaling affects posterior decoding equations */
  const __m512   cv        = _mm512_set1_ps(scaleterm);
  float  pnonhomology;
  __mmask16 mask;
  int    maskbits;    /* xxxx 4-bit mask for which cells 0..3 have passed threshold (if any) */
  __m512 pv;
  int    q,r;
  int    status;
//printf("Q = %d, sm_thresh = %f, overall_sc = %f\n", Q, sm_thresh, overall_sc);
  /* test to see if *any* cells can meet threshold, before wasting
   * time looking at them all.
   * 
   * Useful side effect: row 0 automatically fails this test (all pp
   * in S->N->B), so posterior_decode_row() can be called on row 0 (in
   * debugging code, we need to decode and store row zero specials),
   * without triggering contract check failures in p7_sparsemask_* API
   * functions that are checking for i=1..L.
   * 
   * This code block MAY NOT CHANGE the contents of fwd, bck vectors;
   * in debugging, we will use them again to recalculate and store the
   * decoding.
   */
  // Need to figure out how to put the sparsemask stuff back when we want to just run AVX 
  pnonhomology = (xf[p7C_N] * xb[p7C_N] + xf[p7C_JJ] * xb[p7C_JJ] + xf[p7C_CC] * xb[p7C_CC]) * scaleterm;
//  printf("pnonhomology = %f\n", pnonhomology);
  if (pnonhomology <= 1.0f - sm_thresh) {
 //   printf("Not skipping sparsemask\n");  
      if ((status = p7_sparsemask_StartRow_avx512(sm, rowi)) != eslOK) return status;
   //   printf("startrow didn't abort\n");
      for (q = Q-1; q >= 0; q--)             // reverse, because SPARSEMASK is entirely in reversed order 
  {
    pv       =                _mm512_mul_ps(P7C_MQ(fwd, q), P7C_MQ(bck, q));
    pv       = _mm512_add_ps(pv, _mm512_mul_ps(P7C_IQ(fwd, q), P7C_IQ(bck, q)));
    pv       = _mm512_add_ps(pv, _mm512_mul_ps(P7C_DQ(fwd, q), P7C_DQ(bck, q)));
    pv       = _mm512_mul_ps(pv, cv);           // pv is now the posterior probability of elements q,r=0..3 
    mask     = _mm512_cmp_ps_mask(pv, threshv, 13);  // 13 is magic number for >= 
     // mask now has all 0's in elems r that failed thresh; all 1's for r that passed 
    maskbits = mask;    // maskbits is now something like 0100: 1's indicate which cell passed. 
 
   // printf("Maskbits = %x\n", maskbits); 
    for (r = 0; r < p7_VNF_AVX_512; r++) {
      if ( maskbits & (1<<r)) {
    //    printf("adding cell to mask\n");
         if ((status = p7_sparsemask_Add_avx512(sm, q, r)) != eslOK) {
            return status;
          }
        }
      }
  }
      if ((status = p7_sparsemask_FinishRow_avx512(sm)) != eslOK) return status;
    }
#ifdef p7_DEBUGGING
  xf[p7C_E]  = xf[p7C_E]  * xb[p7C_E]  * scaleterm;
  xf[p7C_N]  = (rowi == 0 ? 1.0f : xf[p7C_N]  * xb[p7C_N]  * scaleterm);
  xf[p7C_JJ] = xf[p7C_JJ] * xb[p7C_JJ] * scaleterm;
  xf[p7C_J]  = xf[p7C_J]  * xb[p7C_J]  * scaleterm;
  xf[p7C_B]  = xf[p7C_B]  * xb[p7C_B]  * scaleterm;
  xf[p7C_CC] = xf[p7C_CC] * xb[p7C_CC] * scaleterm;
  xf[p7C_C]  = xf[p7C_C]  * xb[p7C_C]  * scaleterm;

  for (q = 0; q < Q; q++) 
    {
      P7C_MQ(fwd, q) = _mm_mul_ps(cv, _mm_mul_ps(P7C_MQ(fwd, q), P7C_MQ(bck, q)));
      P7C_DQ(fwd, q) = _mm_mul_ps(cv, _mm_mul_ps(P7C_DQ(fwd, q), P7C_DQ(bck, q)));
      P7C_IQ(fwd, q) = _mm_mul_ps(cv, _mm_mul_ps(P7C_IQ(fwd, q), P7C_IQ(bck, q)));
    }

  if (ox->pp)  save_debug_row_pp_avx512(ox, fwd, rowi);
#endif
  return eslOK;
}
#endif
/*------------------ end, inlined recursions -------------------*/

/*------------------ Debugging Functions ---------------------*/
/* backward_row_zero()
 * 
 * Slightly peculiar but true: in production code we don't
 * need to calculate backward row 0, because we're only doing
 * posterior decoding on residues 1..L.  We only need row 0
 * if we need a complete Backward calculation -- which happens
 * when we're in debugging mode, and we're going to test the
 * Backwards score or compare the Backwards matrix to the
 * reference implementation.
 * 
 * x1  - residue dsq[1] on row 1
 * om  - query model
 * ox  - DP matrix; dpf[0] is the current Backward row
 * 
 * Upon return, ox->dpf[0] (backward row 0) has been calculated.
 * Returns the log of the value in the N cell at row 0. When this 
 * is added to the sum of the logs of all the scalefactors (which
 * the caller has been accumulating in <ox->bcksc>), then
 * the <ox->bcksc> value is finished and equal to the Backwards
 * raw score in nats.
 */
static inline float
backward_row_zero_avx512(ESL_DSQ x1, const P7_OPROFILE *om, P7_CHECKPTMX *ox)
{
 #ifdef HAVE_AVX512 
  int          Q     = ox->Qf_AVX_512;
  __m512       *dpc  = (__m512 *) ox->dpf_AVX_512[0];
  __m512       *dpp  = (__m512 *) ox->dpf_AVX_512[1];
  const __m512 *rp   = om->rfv_AVX_512[x1];
  const __m512 zerov = _mm512_setzero_ps();
  float        *xc   = (float *) (dpc + Q * p7C_NSCELLS); /* special states on current row i  */
  float        *xp   = (float *) (dpp + Q * p7C_NSCELLS); /* special states on "previous" row i+1 */
  __m512       *dp;
  __m512       *tp;
  __m512        xBv  = zerov;
  int           q;

  /* On "previous" row i+1: include emission prob, and sum to get xBv, xB. */
  dp  = dpp;
  tp  = om->tfv_AVX_512;
  for (q = 0; q < Q; q++)
    {
      *dp = _mm512_mul_ps(*dp, *rp); rp++;
      xBv = _mm512_add_ps(xBv, _mm512_mul_ps(*dp, *tp)); dp+= p7C_NSCELLS; tp += 7;
    }

  /* Only B,N,E will decode to nonzero posterior probability; C,J,E
   * can't be reached.  However, Backwards recursion gives C,J,E
   * nonzero values, because it's the Forward term that makes them
   * impossible. Though it's tempting to set these values to 0.0 (since
   * we know they're impossible), just do the calculation anyway;
   * by convention, all our DP algorithms (sparse, reference, and here)
   * do this, and we have unit tests comparing the values.
   */
  xc[p7C_C] = xc[p7C_CC] = xp[p7C_C] * om->xf[p7O_C][p7O_LOOP];
  esl_avx_512_hsum_ps(xBv, &(xc[p7C_B]));
  xc[p7C_J] = xc[p7C_JJ] = xc[p7C_B] * om->xf[p7O_J][p7O_MOVE] + xp[p7C_J] * om->xf[p7O_J][p7O_LOOP];
  xc[p7C_N]              = xc[p7C_B] * om->xf[p7O_N][p7O_MOVE] + xp[p7C_N] * om->xf[p7O_N][p7O_LOOP];
  xc[p7C_E]              = xc[p7C_C] * om->xf[p7O_E][p7O_MOVE] + xc[p7C_J] * om->xf[p7O_E][p7O_LOOP];
  
  /* not needed in production code: */
  for (q = 0; q < Q; q++)
    P7C_MQ(dpc, q) = P7C_IQ(dpc, q) = P7C_DQ(dpc, q) = zerov;

  return logf(xc[p7C_N]);
  #endif
  #ifndef HAVE_AVX512
  return 0.0;
  #endif

}

<<<<<<< HEAD
#ifdef HAVE_AVX512
static void
save_debug_row_pp_avx512(P7_CHECKPTMX *ox, __m512 *dpc, int i)
=======
void
save_debug_row_pp_avx512(P7_CHECKPTMX *ox, debug_print *dpc, int i)
>>>>>>> 329749dc
{

#ifdef p7_DEBUGGING  
  union { __m512 v; float x[p7_VNF_AVX_512]; } u;
  int      Q  = ox->Qf_AVX_512;
  float  *xc  = (float *) (dpc + Q*p7C_NSCELLS);
  int     q,k,z,s;

  if (! ox->pp) return;
  
  P7R_XMX(ox->pp,i,p7R_E)  = xc[p7C_E];
  P7R_XMX(ox->pp,i,p7R_N)  = xc[p7C_N];
  P7R_XMX(ox->pp,i,p7R_J)  = xc[p7C_J];
  P7R_XMX(ox->pp,i,p7R_B)  = xc[p7C_B];
  P7R_XMX(ox->pp,i,p7R_L)  = xc[p7C_B]; /* all mass in local path */
  P7R_XMX(ox->pp,i,p7R_G)  = 0.0; /* ... none in glocal     */
  P7R_XMX(ox->pp,i,p7R_C)  = xc[p7C_C];
  P7R_XMX(ox->pp,i,p7R_JJ) = xc[p7C_JJ];
  P7R_XMX(ox->pp,i,p7R_CC) = xc[p7C_CC];
  
  /* in a posterior decoding matrix (prob-space), all k=0 cells are 0.0 */
  for (s = 0; s < p7R_NSCELLS; s++) P7R_MX(ox->pp,i,0,s) = 0.0f;

  /* ... all mass is on local path for the filter, so all glocal cells are 0.0 */
  for (k =1; k <= ox->M; k++)
    {
      P7R_MX(ox->pp,i,k,p7R_MG) = 0.0f;
      P7R_MX(ox->pp,i,k,p7R_IG) = 0.0f;
      P7R_MX(ox->pp,i,k,p7R_DG) = 0.0f;
    }

  /* now the transfer from checkptmx decoding to local cells of refmx */
  for (q = 0; q < Q; q++)
    {
      u.v = P7C_MQ(dpc, q); for (z = 0; z < p7_VNF_AVX_512; z++) { k = q+Q*z+1; if (k <= ox->M) P7R_MX(ox->pp,i,k,p7R_ML) = u.x[z]; }
      u.v = P7C_DQ(dpc, q); for (z = 0; z < p7_VNF_AVX_512; z++) { k = q+Q*z+1; if (k <= ox->M) P7R_MX(ox->pp,i,k,p7R_DL) = u.x[z]; }
      u.v = P7C_IQ(dpc, q); for (z = 0; z < p7_VNF_AVX_512; z++) { k = q+Q*z+1; if (k <= ox->M) P7R_MX(ox->pp,i,k,p7R_IL) = u.x[z]; }
    }

#endif // p7_DEBUGGING    
}
#endif // HAVE_AVX512

/* save_debug_row_fb()
 * 
 * Debugging only. Transfer posterior decoding values (sparse scaled,
 * prob space) from a vectorized row, to appropriate row of <ox->fwd>
 * or <ox->bck> (log space, inclusive of partial sum of scalefactors);
 * <ox->fwd> and <ox->bck> should be identical (within numerical error
 * tolerance) to a reference implementation Forward/Backward in log
 * space.
 */
<<<<<<< HEAD
 #ifdef HAVE_AVX512
static void
save_debug_row_fb(P7_CHECKPTMX *ox, P7_REFMX *gx, __m512 *dpc, int i, float totscale)
=======
void
save_debug_row_fb_avx512(P7_CHECKPTMX *ox, P7_REFMX *gx, debug_print *dpc, int i, float totscale)
>>>>>>> 329749dc
{

#ifdef p7_DEBUGGING   
  union { __m512 v; float x[p7_VNF_AVX_512]; } u;
  int      Q  = ox->Qf;
  float  *xc  = (float *) (dpc + Q*p7C_NSCELLS);
  int     q,k,z;

  if (! gx) return;
  
  P7R_XMX(gx,i,p7R_E)  = logf(xc[p7C_E]) + totscale;
  P7R_XMX(gx,i,p7R_N)  = logf(xc[p7C_N]) + totscale;
  P7R_XMX(gx,i,p7R_J)  = logf(xc[p7C_J]) + totscale;
  P7R_XMX(gx,i,p7R_B)  = logf(xc[p7C_B]) + totscale;
  P7R_XMX(gx,i,p7R_L)  = P7R_XMX(gx,i,p7R_B);         /* filter is local-mode. all mass assigned to local path */
  P7R_XMX(gx,i,p7R_G)  = -eslINFINITY;          /* ... and no mass assigned to glocal path               */
  P7R_XMX(gx,i,p7R_C)  = logf(xc[p7C_C]) + totscale;
  P7R_XMX(gx,i,p7R_JJ) = -eslINFINITY;                /* JJ only saved in decoding, not fwd/bck */
  P7R_XMX(gx,i,p7R_CC) = -eslINFINITY;                /* ... CC, ditto                          */
  
  /* in P7_REFMX, all k=0 cells are initialized to -eslINFINITY;
   * set all glocal cells to -eslINFINITY too: */
  for (k =1; k <= ox->M; k++)
    {
      P7R_MX(gx,i,k,p7R_MG) = -eslINFINITY;
      P7R_MX(gx,i,k,p7R_IG) = -eslINFINITY;
      P7R_MX(gx,i,k,p7R_DG) = -eslINFINITY;
    }

  /* now the transfer from checkptmx (scaled prob-space) to local cells of refmx (log-space): */
  for (q = 0; q < Q; q++)
    {
      u.v = P7C_MQ(dpc, q); for (z = 0; z < p7_VNF_AVX_512; z++) { k = q+Q*z+1; if (k <= ox->M) P7R_MX(gx,i,k,p7R_ML) = logf(u.x[z]) + totscale; }
      u.v = P7C_DQ(dpc, q); for (z = 0; z < p7_VNF_AVX_512; z++) { k = q+Q*z+1; if (k <= ox->M) P7R_MX(gx,i,k,p7R_DL) = logf(u.x[z]) + totscale; }
      u.v = P7C_IQ(dpc, q); for (z = 0; z < p7_VNF_AVX_512; z++) { k = q+Q*z+1; if (k <= ox->M) P7R_MX(gx,i,k,p7R_IL) = logf(u.x[z]) + totscale; }
    }

#endif // p7_DEBUGGING     
}
 #endif // HAVE_AVX512
/*****************************************************************
 * @LICENSE@
 * 
 * SVN $Id$
 * SVN $URL$
 *****************************************************************/




                                          <|MERGE_RESOLUTION|>--- conflicted
+++ resolved
@@ -1048,14 +1048,9 @@
 
 }
 
-<<<<<<< HEAD
 #ifdef HAVE_AVX512
 static void
 save_debug_row_pp_avx512(P7_CHECKPTMX *ox, __m512 *dpc, int i)
-=======
-void
-save_debug_row_pp_avx512(P7_CHECKPTMX *ox, debug_print *dpc, int i)
->>>>>>> 329749dc
 {
 
 #ifdef p7_DEBUGGING  
@@ -1108,14 +1103,9 @@
  * tolerance) to a reference implementation Forward/Backward in log
  * space.
  */
-<<<<<<< HEAD
  #ifdef HAVE_AVX512
 static void
 save_debug_row_fb(P7_CHECKPTMX *ox, P7_REFMX *gx, __m512 *dpc, int i, float totscale)
-=======
-void
-save_debug_row_fb_avx512(P7_CHECKPTMX *ox, P7_REFMX *gx, debug_print *dpc, int i, float totscale)
->>>>>>> 329749dc
 {
 
 #ifdef p7_DEBUGGING   
