#ifndef p7VITFILTER_INCLUDED
#define p7VITFILTER_INCLUDED
#include "p7_config.h"

#include "easel.h"

#include "dp_vector/p7_oprofile.h"
#include "dp_vector/p7_filtermx.h"
#ifdef __cplusplus // magic to make C++ compilers happy
extern "C" {
#endif
extern int (*p7_ViterbiFilter)(const ESL_DSQ *dsq, int L, const P7_OPROFILE *om, P7_FILTERMX *ox, float *ret_sc);

extern int p7_ViterbiFilter_sse   (const ESL_DSQ *dsq, int L, const P7_OPROFILE *om, P7_FILTERMX *ox, float *ret_sc);
extern int p7_ViterbiFilter_avx   (const ESL_DSQ *dsq, int L, const P7_OPROFILE *om, P7_FILTERMX *ox, float *ret_sc);
extern int p7_ViterbiFilter_avx512(const ESL_DSQ *dsq, int L, const P7_OPROFILE *om, P7_FILTERMX *ox, float *ret_sc);
<<<<<<< HEAD
#endif

#ifdef eslENABLE_NEON
extern int p7_ViterbiFilter_neon(const ESL_DSQ *dsq, int L, const P7_OPROFILE *om, P7_FILTERMX *ox, float *ret_sc);
#endif

#ifdef eslENABLE_VMX
extern int p7_ViterbiFilter_vmx(const ESL_DSQ *dsq, int L, const P7_OPROFILE *om, P7_FILTERMX *ox, float *ret_sc);
#endif
#ifdef __cplusplus // magic to make C++ compilers happy
}
#endif
=======
extern int p7_ViterbiFilter_neon  (const ESL_DSQ *dsq, int L, const P7_OPROFILE *om, P7_FILTERMX *ox, float *ret_sc);
extern int p7_ViterbiFilter_vmx   (const ESL_DSQ *dsq, int L, const P7_OPROFILE *om, P7_FILTERMX *ox, float *ret_sc);

>>>>>>> 7994cc70
#endif /*p7VITFILTER_INCLUDED*/<|MERGE_RESOLUTION|>--- conflicted
+++ resolved
@@ -14,22 +14,11 @@
 extern int p7_ViterbiFilter_sse   (const ESL_DSQ *dsq, int L, const P7_OPROFILE *om, P7_FILTERMX *ox, float *ret_sc);
 extern int p7_ViterbiFilter_avx   (const ESL_DSQ *dsq, int L, const P7_OPROFILE *om, P7_FILTERMX *ox, float *ret_sc);
 extern int p7_ViterbiFilter_avx512(const ESL_DSQ *dsq, int L, const P7_OPROFILE *om, P7_FILTERMX *ox, float *ret_sc);
-<<<<<<< HEAD
-#endif
+extern int p7_ViterbiFilter_neon(const ESL_DSQ *dsq, int L, const P7_OPROFILE *om, P7_FILTERMX *ox, float *ret_sc);
+extern int p7_ViterbiFilter_vmx(const ESL_DSQ *dsq, int L, const P7_OPROFILE *om, P7_FILTERMX *ox, float *ret_sc);
 
-#ifdef eslENABLE_NEON
-extern int p7_ViterbiFilter_neon(const ESL_DSQ *dsq, int L, const P7_OPROFILE *om, P7_FILTERMX *ox, float *ret_sc);
-#endif
-
-#ifdef eslENABLE_VMX
-extern int p7_ViterbiFilter_vmx(const ESL_DSQ *dsq, int L, const P7_OPROFILE *om, P7_FILTERMX *ox, float *ret_sc);
-#endif
 #ifdef __cplusplus // magic to make C++ compilers happy
 }
 #endif
-=======
-extern int p7_ViterbiFilter_neon  (const ESL_DSQ *dsq, int L, const P7_OPROFILE *om, P7_FILTERMX *ox, float *ret_sc);
-extern int p7_ViterbiFilter_vmx   (const ESL_DSQ *dsq, int L, const P7_OPROFILE *om, P7_FILTERMX *ox, float *ret_sc);
 
->>>>>>> 7994cc70
 #endif /*p7VITFILTER_INCLUDED*/