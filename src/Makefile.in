# VPATH and shell configuration
top_srcdir = @top_srcdir@
srcdir     = @srcdir@
VPATH      = @srcdir@ 
SHELL      = /bin/sh

# Installation targets
#
prefix      = @prefix@
exec_prefix = @exec_prefix@
datarootdir = @datarootdir@
bindir      = @bindir@
libdir      = @libdir@
includedir  = @includedir@
mandir      = @mandir@
docdir      = @docdir@
pdfdir      = @pdfdir@
mandir      = @mandir@
man1dir     = ${mandir}/man1
man1ext     = .1

CC             = @CC@
CFLAGS         = @CFLAGS@
PTHREAD_CFLAGS = @PTHREAD_CFLAGS@ 
SSE_CFLAGS     = @SSE_CFLAGS@ 
VMX_CFLAGS     = @VMX_CFLAGS@ 
CPPFLAGS       = @CPPFLAGS@
LDFLAGS        = @LDFLAGS@
DEFS           = @DEFS@
LIBS           = -lhmmer -leasel -ldivsufsort  @LIBS@ @LIBGSL@ @PTHREAD_LIBS@ -lm
MPILIBS        = @MPILIBS@

AR        = @AR@ 
RANLIB    = @RANLIB@
INSTALL   = @INSTALL@

IMPLDIR   = impl_@IMPL_CHOICE@
ESLDIR    = @HMMER_ESLDIR@
SADIR     = @HMMER_SADIR@

MYLIBDIRS = -L../${ESLDIR} -L./${IMPLDIR} -L../${SADIR} -L.
MYINCDIRS = -I../${ESLDIR} \
	    -I../${SADIR} \
	    -I${top_srcdir}/easel \
	    -I. \
	    -I${srcdir}


PROGS = alimask\
	hmmalign\
	hmmbuild\
	hmmconvert\
	hmmemit\
	hmmfetch\
	hmmlogo\
	hmmpgmd\
	hmmpress\
	hmmscan\
	hmmsearch\
	hmmsim\
	hmmstat\
	jackhmmer\
	phmmer\
        phmmert\
	nhmmer\
	nhmmscan\
<<<<<<< HEAD
        nhmmscant\
	makehmmerdb\
=======
	makehmmerdb

# "auxprogs" are built but not installed.
AUXPROGS = \
	hmmc2 \
>>>>>>> 85d4ba96
	hmmerfm-exactmatch

PROGOBJS =\
	alimask.o\
	hmmalign.o\
	hmmbuild.o\
	hmmconvert.o\
	hmmemit.o\
	hmmfetch.o\
	hmmlogo.o\
	hmmpgmd.o\
	hmmpress.o\
	hmmscan.o\
	hmmsearch.o\
	hmmsim.o\
	hmmstat.o\
	jackhmmer.o\
	phmmer.o\
        phmmert.o\
	nhmmer.o\
	nhmmscan.o\
<<<<<<< HEAD
        nhmmscant.o\
	makehmmerdb.o\
=======
	makehmmerdb.o

AUXPROGOBJS = \
	hmmc2.o \
>>>>>>> 85d4ba96
	hmmerfm-exactmatch.o

HDRS =  hmmer.h \
	cachedb.h \
	p7_gbands.h \
	p7_gmxb.h \
	p7_gmxchk.h \
	p7_hmmcache.h

OBJS =  build.o\
	cachedb.o\
	emit.o\
	errors.o\
	evalues.o\
	eweight.o\
	generic_decoding.o\
	generic_fwdback.o\
	generic_fwdback_chk.o\
	generic_fwdback_banded.o\
	generic_null2.o\
	generic_msv.o\
	generic_optacc.o\
	generic_stotrace.o\
	generic_viterbi.o\
	generic_vtrace.o\
	h2_io.o\
	heatmap.o\
	hmmlogo.o\
	hmmdmstr.o\
	hmmdwrkr.o\
	hmmdutils.o\
	hmmer.o\
	logsum.o\
	modelconfig.o\
	modelstats.o\
	mpisupport.o\
	seqmodel.o\
	tracealign.o\
	p7_alidisplay.o\
	p7_bg.o\
	p7_builder.o\
	p7_domaindef.o\
	p7_gbands.o\
	p7_gmx.o\
	p7_gmxb.o\
	p7_gmxchk.o\
	p7_hmm.o\
	p7_hmmcache.o\
	p7_hmmfile.o\
	p7_hmmwindow.o\
	p7_pipeline.o\
	p7_prior.o\
	p7_profile.o\
	p7_spensemble.o\
	p7_tophits.o\
	p7_trace.o\
	p7_scoredata.o\
	hmmpgmd2msa.o\
	fm_alphabet.o\
	fm_general.o\
	fm_sse.o\
	fm_ssv.o
#	island.o\

STATS = \
	evalues_stats

BENCHMARKS = \
	evalues_benchmark\
	logsum_benchmark\
	generic_decoding_benchmark\
	generic_fwdback_benchmark\
	generic_fwdback_chk_benchmark\
	generic_msv_benchmark\
	generic_null2_benchmark\
	generic_optacc_benchmark\
	generic_stotrace_benchmark\
	generic_viterbi_benchmark \
	p7_hmmcache_benchmark

UTESTS =\
	build_utest\
	generic_fwdback_utest\
	generic_fwdback_chk_utest\
	generic_msv_utest\
	generic_stotrace_utest\
	generic_viterbi_utest\
	hmmer_utest\
	logsum_utest\
	modelconfig_utest\
	seqmodel_utest\
	p7_alidisplay_utest\
	p7_bg_utest\
	p7_gmx_utest\
	p7_gmxchk_utest\
	p7_hmm_utest\
	p7_hmmfile_utest\
	p7_profile_utest\
	p7_tophits_utest\
	p7_trace_utest\
	p7_scoredata_utest\
  hmmpgmd2msa_utest

ITESTS = \
	itest_brute

EXAMPLES = \
	build_example\
	emit_example\
	generic_fwdback_example\
	generic_fwdback_chk_example\
	generic_msv_example\
	generic_decoding_example\
	generic_optacc_example\
	generic_stotrace_example\
	generic_viterbi_example\
	generic_vtrace_example\
	logsum_example\
	p7_alidisplay_example\
	p7_bg_example\
	p7_bg_example2\
	p7_domaindef_example\
	p7_hmmfile_example\
	p7_pipeline_example\
	p7_spensemble_example

# beautification magic stolen from git
QUIET_SUBDIR0 = +${MAKE} -C #space separator after -c
QUIET_SUBDIR1 = 
ifndef V
	QUIET_CC      = @echo '    ' CC $@;
	QUIET_GEN     = @echo '    ' GEN $@;
	QUIET_AR      = @echo '    ' AR $@;
	QUIET_SUBDIR0 = +@subdir=
	QUIET_SUBDIR1 = ; echo '    ' SUBDIR $$subdir; \
		        ${MAKE} -s -C $$subdir
endif

.PHONY: all dev tests check install uninstall distclean clean TAGS

all:   ${PROGS} ${AUXPROGS} .FORCE

dev:   ${PROGS} ${AUXPROGS} ${UTESTS} ${ITESTS} ${STATS} ${BENCHMARKS} ${EXAMPLES} .FORCE
	${QUIET_SUBDIR0}${IMPLDIR} ${QUIET_SUBDIR1} dev

tests: ${PROGS} ${AUXPROGS} ${UTESTS} ${ITESTS} .FORCE
	${QUIET_SUBDIR0}${IMPLDIR} ${QUIET_SUBDIR1} tests

check: ${PROGS} ${AUXPROGS} ${UTESTS} ${ITESTS} .FORCE
	${QUIET_SUBDIR0}${IMPLDIR} ${QUIET_SUBDIR1} check

libhmmer.a: libhmmer-src.stamp .FORCE
	${QUIET_SUBDIR0}${IMPLDIR} ${QUIET_SUBDIR1} libhmmer-impl.stamp

libhmmer-src.stamp: ${OBJS}
	${QUIET_AR}${AR} -r libhmmer.a $? > /dev/null 2>&1 
	@${RANLIB} libhmmer.a
	@echo "src_lib objects compiled:\c" > $@
	@date >> $@

.FORCE:

${OBJS}:        ${HDRS} p7_config.h  
${PROGOBJS}:    ${HDRS} p7_config.h
${AUXPROGOBJS}: ${HDRS} p7_config.h

${PROGS} ${AUXPROGS}: % : %.o  libhmmer.a ../${ESLDIR}/libeasel.a 
	${QUIET_GEN}${CC} ${CFLAGS} ${PTHREAD_CFLAGS} ${SSE_CFLAGS} ${VMX_CFLAGS} ${DEFS} ${LDFLAGS} ${MYLIBDIRS} -o $@ $@.o ${MPILIBS} ${LIBS}

.c.o:
	${QUIET_CC}${CC} ${CFLAGS} ${PTHREAD_CFLAGS} ${SSE_CFLAGS} ${VMX_CFLAGS} ${DEFS} ${CPPFLAGS} ${MYINCDIRS} -o $@ -c $<

${ITESTS}: % : %.o libhmmer.a ${HDRS} p7_config.h
	${QUIET_GEN}${CC} ${CFLAGS} ${PTHREAD_CFLAGS} ${SSE_CFLAGS} ${VMX_CFLAGS} ${DEFS} ${LDFLAGS} ${MYLIBDIRS} -o $@ $@.o ${MPILIBS} ${LIBS}

${UTESTS}: libhmmer.a  ${HDRS} p7_config.h
	@BASENAME=`echo $@ | sed -e 's/_utest//' | sed -e 's/^p7_//'` ;\
	DFLAG=`echo $${BASENAME} | sed -e 'y/abcdefghijklmnopqrstuvwxyz/ABCDEFGHIJKLMNOPQRSTUVWXYZ/'`;\
	DFLAG=p7$${DFLAG}_TESTDRIVE ;\
	if test -e ${srcdir}/p7_$${BASENAME}.c; then \
           DFILE=${srcdir}/p7_$${BASENAME}.c ;\
        else \
           DFILE=${srcdir}/$${BASENAME}.c ;\
	fi;\
	if test ${V} ;\
	   then echo "{CC} ${CFLAGS} ${PTHREAD_CFLAGS} ${SSE_CFLAGS} ${VMX_CFLAGS} ${CPPFLAGS} ${LDFLAGS} ${DEFS} ${MYLIBDIRS} ${MYINCDIRS} -D$${DFLAG} -o $@ $${DFILE} ${LIBS}" ;\
	   else echo '    ' GEN $@ ;\
        fi ;\
	${CC} ${CFLAGS} ${PTHREAD_CFLAGS} ${SSE_CFLAGS} ${VMX_CFLAGS} ${CPPFLAGS} ${LDFLAGS} ${DEFS} ${MYLIBDIRS} ${MYINCDIRS} -D$${DFLAG} -o $@ $${DFILE} ${LIBS}

${BENCHMARKS}: libhmmer.a  ${HDRS} p7_config.h
	@BASENAME=`echo $@ | sed -e 's/_benchmark//' | sed -e 's/^p7_//'` ;\
	DFLAG=`echo $${BASENAME} | sed -e 'y/abcdefghijklmnopqrstuvwxyz/ABCDEFGHIJKLMNOPQRSTUVWXYZ/'`;\
	DFLAG=p7$${DFLAG}_BENCHMARK ;\
	if test -e ${srcdir}/p7_$${BASENAME}.c; then \
           DFILE=${srcdir}/p7_$${BASENAME}.c ;\
        else \
           DFILE=${srcdir}/$${BASENAME}.c ;\
	fi;\
	if test ${V} ;\
	   then echo "{CC} ${CFLAGS} ${PTHREAD_CFLAGS} ${SSE_CFLAGS} ${VMX_CFLAGS} ${CPPFLAGS} ${LDFLAGS} ${DEFS} ${MYLIBDIRS} ${MYINCDIRS} -D$${DFLAG} -o $@ $${DFILE} ${LIBS}" ;\
	   else echo '    ' GEN $@ ;\
        fi ;\
	${CC} ${CFLAGS} ${PTHREAD_CFLAGS} ${SSE_CFLAGS} ${VMX_CFLAGS} ${CPPFLAGS} ${LDFLAGS} ${DEFS} ${MYLIBDIRS} ${MYINCDIRS} -D$${DFLAG} -o $@ $${DFILE} ${LIBS}

${STATS}: libhmmer.a ${HDRS} p7_config.h
	@BASENAME=`echo $@ | sed -e 's/_stats//' | sed -e 's/^p7_//'` ;\
	DFLAG=`echo $${BASENAME} | sed -e 'y/abcdefghijklmnopqrstuvwxyz/ABCDEFGHIJKLMNOPQRSTUVWXYZ/'`;\
	DFLAG=p7$${DFLAG}_STATS ;\
	if test -e ${srcdir}/p7_$${BASENAME}.c; then \
           DFILE=${srcdir}/p7_$${BASENAME}.c ;\
        else \
           DFILE=${srcdir}/$${BASENAME}.c ;\
	fi;\
	if test ${V} ;\
	   then echo "{CC} ${CFLAGS} ${PTHREAD_CFLAGS} ${SSE_CFLAGS} ${VMX_CFLAGS} ${CPPFLAGS} ${LDFLAGS} ${DEFS} ${MYLIBDIRS} ${MYINCDIRS} -D$${DFLAG} -o $@ $${DFILE} ${LIBS}" ;\
	   else echo '    ' GEN $@ ;\
        fi ;\
	${CC} ${CFLAGS} ${PTHREAD_CFLAGS} ${SSE_CFLAGS} ${VMX_CFLAGS} ${CPPFLAGS} ${LDFLAGS} ${DEFS} ${MYLIBDIRS} ${MYINCDIRS} -D$${DFLAG} -o $@ $${DFILE} ${LIBS}

${EXAMPLES}: libhmmer.a ${HDRS} p7_config.h
	@BASENAME=`echo $@ | sed -e 's/_example[0-9]*//' | sed -e 's/^p7_//'` ;\
	DFLAG=p7`echo $@ | sed -e 's/^p7_//' | sed -e 'y/abcdefghijklmnopqrstuvwxyz/ABCDEFGHIJKLMNOPQRSTUVWXYZ/'`;\
	if test -e ${srcdir}/p7_$${BASENAME}.c; then \
           DFILE=${srcdir}/p7_$${BASENAME}.c ;\
        else \
           DFILE=${srcdir}/$${BASENAME}.c ;\
	fi;\
	if test ${V} ;\
	   then echo "{CC} ${CFLAGS} ${PTHREAD_CFLAGS} ${SSE_CFLAGS} ${VMX_CFLAGS} ${CPPFLAGS} ${LDFLAGS} ${DEFS} ${MYLIBDIRS} ${MYINCDIRS} -D$${DFLAG} -o $@ $${DFILE} ${LIBS}" ;\
	   else echo '    ' GEN $@ ;\
        fi ;\
	${CC} ${CFLAGS} ${PTHREAD_CFLAGS} ${SSE_CFLAGS} ${VMX_CFLAGS} ${CPPFLAGS} ${LDFLAGS} ${DEFS} ${MYLIBDIRS} ${MYINCDIRS} -D$${DFLAG} -o $@ $${DFILE} ${LIBS}

install:
	for file in ${PROGS}; do \
	   ${INSTALL} -m 0755 $$file ${DESTDIR}${bindir}/ ;\
	done

uninstall:
	for file in ${PROGS}; do \
	   rm -f ${DESTDIR}${bindir}/$$file ;\
	done

clean:
	${QUIET_SUBDIR0}${IMPLDIR} ${QUIET_SUBDIR1} clean
	-rm -f *.o *~ Makefile.bak core ${PROGS} ${AUXPROGS} TAGS gmon.out
	-rm -f libhmmer.a libhmmer-src.stamp
	-rm -f ${UTESTS}
	-rm -f ${ITESTS}
	-rm -f ${STATS}
	-rm -f ${BENCHMARKS}
	-rm -f ${EXAMPLES}
	-rm -f *.gcno
	-rm -f cscope.out
	for prog in ${PROGS} ${AUXPROGS} ${UTESTS} ${STATS} ${BENCHMARKS} ${EXAMPLES} ${ITESTS}; do \
	   if test -d $$prog.dSYM; then rm -rf $$prog.dSYM; fi ;\
	done
ifndef V
	@echo '     ' CLEAN src
endif

distclean: clean
	${QUIET_SUBDIR0}${IMPLDIR} ${QUIET_SUBDIR1} distclean
	-rm -f Makefile p7_config.h


<|MERGE_RESOLUTION|>--- conflicted
+++ resolved
@@ -61,19 +61,16 @@
 	hmmstat\
 	jackhmmer\
 	phmmer\
-        phmmert\
+	phmmert\
 	nhmmer\
 	nhmmscan\
-<<<<<<< HEAD
-        nhmmscant\
+	nhmmscant\
 	makehmmerdb\
-=======
 	makehmmerdb
 
 # "auxprogs" are built but not installed.
 AUXPROGS = \
 	hmmc2 \
->>>>>>> 85d4ba96
 	hmmerfm-exactmatch
 
 PROGOBJS =\
@@ -92,18 +89,14 @@
 	hmmstat.o\
 	jackhmmer.o\
 	phmmer.o\
-        phmmert.o\
+	phmmert.o\
 	nhmmer.o\
 	nhmmscan.o\
-<<<<<<< HEAD
-        nhmmscant.o\
-	makehmmerdb.o\
-=======
+	nhmmscant.o\
 	makehmmerdb.o
 
 AUXPROGOBJS = \
 	hmmc2.o \
->>>>>>> 85d4ba96
 	hmmerfm-exactmatch.o
 
 HDRS =  hmmer.h \
