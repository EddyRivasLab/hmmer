--- conflicted
+++ resolved
@@ -1,18 +1,9 @@
    --- full sequence ---   --- best 1 domain ---    -#dom-
     E-value  score  bias    E-value  score  bias    exp  N  Sequence              Description
     ------- ------ -----    ------- ------ -----   ---- --  --------              -----------
-<<<<<<< HEAD
-    6.8e-65  222.7   3.2    7.5e-65  222.6   3.2    1.0  1  sp|P02185|MYG_PHYCD    Myoglobin OS=Physeter catodon OX=9755 
-    3.5e-63  217.2   0.1    3.9e-63  217.0   0.1    1.0  1  sp|P02024|HBB_GORGO    Hemoglobin subunit beta OS=Gorilla gor
-      5e-63  216.6   0.0    5.6e-63  216.5   0.0    1.0  1  sp|P68871|HBB_HUMAN    Hemoglobin subunit beta OS=Homo sapien
-      5e-63  216.6   0.0    5.6e-63  216.5   0.0    1.0  1  sp|P68872|HBB_PANPA    Hemoglobin subunit beta OS=Pan paniscu
-      5e-63  216.6   0.0    5.6e-63  216.5   0.0    1.0  1  sp|P68873|HBB_PANTR    Hemoglobin subunit beta OS=Pan troglod
-    7.2e-63  216.1   3.0      8e-63  216.0   3.0    1.0  1  sp|P02177|MYG_ESCRO    Myoglobin OS=Eschrichtius robustus OX=
-=======
     4.8e-65  223.2   0.1    5.4e-65  223.0   0.1    1.0  1  sp|P02024|HBB_GORGO    Hemoglobin subunit beta OS=Gorilla gor
     6.8e-65  222.7   0.1    7.5e-65  222.6   0.1    1.0  1  sp|P68871|HBB_HUMAN    Hemoglobin subunit beta OS=Homo sapien
     6.8e-65  222.7   0.1    7.5e-65  222.6   0.1    1.0  1  sp|P68872|HBB_PANPA    Hemoglobin subunit beta OS=Pan paniscu
     6.8e-65  222.7   0.1    7.5e-65  222.6   0.1    1.0  1  sp|P68873|HBB_PANTR    Hemoglobin subunit beta OS=Pan troglod
     1.1e-64  222.0   0.1    1.3e-64  221.8   0.1    1.0  1  sp|P02025|HBB_HYLLA    Hemoglobin subunit beta OS=Hylobates l
-      2e-64  221.2   0.2    2.3e-64  221.0   0.2    1.0  1  sp|P02033|HBB_PILBA    Hemoglobin subunit beta OS=Piliocolobu
->>>>>>> af3271a3
+      2e-64  221.2   0.2    2.3e-64  221.0   0.2    1.0  1  sp|P02033|HBB_PILBA    Hemoglobin subunit beta OS=Piliocolobu