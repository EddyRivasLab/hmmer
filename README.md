--- conflicted
+++ resolved
@@ -14,7 +14,6 @@
 [github](https://github.com/EddyRivasLab/hmmer).  HMMER development
 depends on the Easel library, also at
 [github](https://github.com/EddyRivasLab/easel).
-<<<<<<< HEAD
 
 Don't use github as a source of "official" HMMER release code.  Our
 release tarballs bundle up some convenient stuff that you have to be
@@ -41,34 +40,6 @@
 
 Executable programs will be installed in `/your/install/path/bin`.
 
-=======
-
-Don't use github as a source of "official" HMMER release code.  Our
-release tarballs bundle up some convenient stuff that you have to be
-able to create for yourself if you're trying to do it from our github
-repository.
-
-
-### to download and build the current source code release:
-
-Various tarballs of pre-compiled executables and source code for a
-variety of systems are available at [hmmer.org](http://hmmer.org), but
-it is also straightforward to download and build from source on most
-systems:
-
-```bash
-   % wget http://eddylab.org/software/hmmer3/3.1b2/hmmer-3.1b2.tar.gz
-   % tar zxf hmmer-3.1b2.tar.gz
-   % cd hmmer-3.1b2
-   % ./configure --prefix /your/install/path
-   % make
-   % make check
-   % make install
-``` 
-
-Executable programs will be installed in `/your/install/path/bin`.
-
->>>>>>> d0910c08
 Files to read in the top-level source directory:
    * INSTALL - brief installation instructions.
    * Userguide.pdf - the HMMER User's Guide.
@@ -82,21 +53,12 @@
 You need to clone both the HMMER and Easel repositories, as follows:
 
 ```bash
-<<<<<<< HEAD
    $ git clone https://github.com/EddyRivasLab/hmmer
    $ cd hmmer
    $ git clone https://github.com/EddyRivasLab/easel
    $ git checkout translatedsearch
    $ (cd easel; git checkout develop)
    $ autoconf
-=======
-   % git clone https://github.com/EddyRivasLab/hmmer
-   % cd hmmer
-   % git clone https://github.com/EddyRivasLab/easel
-   % git checkout develop
-   % (cd easel; git checkout develop)
-   % autoconf
->>>>>>> d0910c08
 ```
 
 and to build:
@@ -105,8 +67,6 @@
    % ./configure
    % make
 ```
-
-<<<<<<< HEAD
 
 Our [git workflow](https://github.com/EddyRivasLab/hmmer/wiki/Git-workflow)
 includes three main branches:
@@ -124,23 +84,3 @@
 
 Visit our
 [issues tracking page at github](https://github.com/EddyRivasLab/hmmer/issues).
-
-
-=======
-Our [git workflow](https://github.com/EddyRivasLab/hmmer/wiki/Git-workflow)
-includes three main branches:
-
- * **master** is the stable branch for HMMER3 releases (including when
-   H3 is released as a library inside Infernal)
- * **develop** is the HMMER3 development branch
- * **h4-develop** is the HMMER4 development branch.
-
-To contribute to HMMER3 development, you want to be on the **develop**
-branch.
-
-
-### to report a problem:
->>>>>>> d0910c08
-
-Visit our
-[issues tracking page at github](https://github.com/EddyRivasLab/hmmer/issues).
